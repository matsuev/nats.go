// Copyright 2012-2023 The NATS Authors
// Licensed under the Apache License, Version 2.0 (the "License");
// you may not use this file except in compliance with the License.
// You may obtain a copy of the License at
//
// http://www.apache.org/licenses/LICENSE-2.0
//
// Unless required by applicable law or agreed to in writing, software
// distributed under the License is distributed on an "AS IS" BASIS,
// WITHOUT WARRANTIES OR CONDITIONS OF ANY KIND, either express or implied.
// See the License for the specific language governing permissions and
// limitations under the License.

// A Go client for the NATS messaging system (https://nats.io).
package nats

import (
	"bufio"
	"bytes"
	"crypto/tls"
	"crypto/x509"
	"encoding/base64"
	"encoding/json"
	"errors"
	"fmt"
	"io"
	"math/rand"
	"net"
	"net/http"
	"net/textproto"
	"net/url"
	"os"
	"path/filepath"
	"regexp"
	"runtime"
	"strconv"
	"strings"
	"sync"
	"sync/atomic"
	"time"

	"github.com/nats-io/nkeys"
	"github.com/nats-io/nuid"

	"github.com/nats-io/nats.go/util"
)

// Default Constants
const (
	Version                   = "1.25.0"
	DefaultURL                = "nats://127.0.0.1:4222"
	DefaultPort               = 4222
	DefaultMaxReconnect       = 60
	DefaultReconnectWait      = 2 * time.Second
	DefaultReconnectJitter    = 100 * time.Millisecond
	DefaultReconnectJitterTLS = time.Second
	DefaultTimeout            = 2 * time.Second
	DefaultPingInterval       = 2 * time.Minute
	DefaultMaxPingOut         = 2
	DefaultMaxChanLen         = 64 * 1024       // 64k
	DefaultReconnectBufSize   = 8 * 1024 * 1024 // 8MB
	RequestChanLen            = 8
	DefaultDrainTimeout       = 30 * time.Second
	LangString                = "go"
)

const (
	// STALE_CONNECTION is for detection and proper handling of stale connections.
	STALE_CONNECTION = "stale connection"

	// PERMISSIONS_ERR is for when nats server subject authorization has failed.
	PERMISSIONS_ERR = "permissions violation"

	// AUTHORIZATION_ERR is for when nats server user authorization has failed.
	AUTHORIZATION_ERR = "authorization violation"

	// AUTHENTICATION_EXPIRED_ERR is for when nats server user authorization has expired.
	AUTHENTICATION_EXPIRED_ERR = "user authentication expired"

	// AUTHENTICATION_REVOKED_ERR is for when user authorization has been revoked.
	AUTHENTICATION_REVOKED_ERR = "user authentication revoked"

	// ACCOUNT_AUTHENTICATION_EXPIRED_ERR is for when nats server account authorization has expired.
	ACCOUNT_AUTHENTICATION_EXPIRED_ERR = "account authentication expired"

	// MAX_CONNECTIONS_ERR is for when nats server denies the connection due to server max_connections limit
	MAX_CONNECTIONS_ERR = "maximum connections exceeded"
)

// Errors
var (
	ErrConnectionClosed       = errors.New("nats: connection closed")
	ErrConnectionDraining     = errors.New("nats: connection draining")
	ErrDrainTimeout           = errors.New("nats: draining connection timed out")
	ErrConnectionReconnecting = errors.New("nats: connection reconnecting")
	ErrSecureConnRequired     = errors.New("nats: secure connection required")
	ErrSecureConnWanted       = errors.New("nats: secure connection not available")
	ErrBadSubscription        = errors.New("nats: invalid subscription")
	ErrTypeSubscription       = errors.New("nats: invalid subscription type")
	ErrBadSubject             = errors.New("nats: invalid subject")
	ErrBadQueueName           = errors.New("nats: invalid queue name")
	ErrSlowConsumer           = errors.New("nats: slow consumer, messages dropped")
	ErrTimeout                = errors.New("nats: timeout")
	ErrBadTimeout             = errors.New("nats: timeout invalid")
	ErrAuthorization          = errors.New("nats: authorization violation")
	ErrAuthExpired            = errors.New("nats: authentication expired")
	ErrAuthRevoked            = errors.New("nats: authentication revoked")
	ErrAccountAuthExpired     = errors.New("nats: account authentication expired")
	ErrNoServers              = errors.New("nats: no servers available for connection")
	ErrJsonParse              = errors.New("nats: connect message, json parse error")
	ErrChanArg                = errors.New("nats: argument needs to be a channel type")
	ErrMaxPayload             = errors.New("nats: maximum payload exceeded")
	ErrMaxMessages            = errors.New("nats: maximum messages delivered")
	ErrSyncSubRequired        = errors.New("nats: illegal call on an async subscription")
	ErrMultipleTLSConfigs     = errors.New("nats: multiple tls.Configs not allowed")
	ErrNoInfoReceived         = errors.New("nats: protocol exception, INFO not received")
	ErrReconnectBufExceeded   = errors.New("nats: outbound buffer limit exceeded")
	ErrInvalidConnection      = errors.New("nats: invalid connection")
	ErrInvalidMsg             = errors.New("nats: invalid message or message nil")
	ErrInvalidArg             = errors.New("nats: invalid argument")
	ErrInvalidContext         = errors.New("nats: invalid context")
	ErrNoDeadlineContext      = errors.New("nats: context requires a deadline")
	ErrNoEchoNotSupported     = errors.New("nats: no echo option not supported by this server")
	ErrClientIDNotSupported   = errors.New("nats: client ID not supported by this server")
	ErrUserButNoSigCB         = errors.New("nats: user callback defined without a signature handler")
	ErrNkeyButNoSigCB         = errors.New("nats: nkey defined without a signature handler")
	ErrNoUserCB               = errors.New("nats: user callback not defined")
	ErrNkeyAndUser            = errors.New("nats: user callback and nkey defined")
	ErrNkeysNotSupported      = errors.New("nats: nkeys not supported by the server")
	ErrStaleConnection        = errors.New("nats: " + STALE_CONNECTION)
	ErrTokenAlreadySet        = errors.New("nats: token and token handler both set")
	ErrMsgNotBound            = errors.New("nats: message is not bound to subscription/connection")
	ErrMsgNoReply             = errors.New("nats: message does not have a reply")
	ErrClientIPNotSupported   = errors.New("nats: client IP not supported by this server")
	ErrDisconnected           = errors.New("nats: server is disconnected")
	ErrHeadersNotSupported    = errors.New("nats: headers not supported by this server")
	ErrBadHeaderMsg           = errors.New("nats: message could not decode headers")
	ErrNoResponders           = errors.New("nats: no responders available for request")
	ErrMaxConnectionsExceeded = errors.New("nats: server maximum connections exceeded")
	ErrConnectionNotTLS       = errors.New("nats: connection is not tls")
)

// GetDefaultOptions returns default configuration options for the client.
func GetDefaultOptions() Options {
	return Options{
		AllowReconnect:     true,
		MaxReconnect:       DefaultMaxReconnect,
		ReconnectWait:      DefaultReconnectWait,
		ReconnectJitter:    DefaultReconnectJitter,
		ReconnectJitterTLS: DefaultReconnectJitterTLS,
		Timeout:            DefaultTimeout,
		PingInterval:       DefaultPingInterval,
		MaxPingsOut:        DefaultMaxPingOut,
		SubChanLen:         DefaultMaxChanLen,
		ReconnectBufSize:   DefaultReconnectBufSize,
		DrainTimeout:       DefaultDrainTimeout,
	}
}

// DEPRECATED: Use GetDefaultOptions() instead.
// DefaultOptions is not safe for use by multiple clients.
// For details see #308.
var DefaultOptions = GetDefaultOptions()

// Status represents the state of the connection.
type Status int

const (
	DISCONNECTED = Status(iota)
	CONNECTED
	CLOSED
	RECONNECTING
	CONNECTING
	DRAINING_SUBS
	DRAINING_PUBS
)

func (s Status) String() string {
	switch s {
	case DISCONNECTED:
		return "DISCONNECTED"
	case CONNECTED:
		return "CONNECTED"
	case CLOSED:
		return "CLOSED"
	case RECONNECTING:
		return "RECONNECTING"
	case CONNECTING:
		return "CONNECTING"
	case DRAINING_SUBS:
		return "DRAINING_SUBS"
	case DRAINING_PUBS:
		return "DRAINING_PUBS"
	}
	return "unknown status"
}

// ConnHandler is used for asynchronous events such as
// disconnected and closed connections.
type ConnHandler func(*Conn)

// ConnErrHandler is used to process asynchronous events like
// disconnected connection with the error (if any).
type ConnErrHandler func(*Conn, error)

// ErrHandler is used to process asynchronous errors encountered
// while processing inbound messages.
type ErrHandler func(*Conn, *Subscription, error)

// UserJWTHandler is used to fetch and return the account signed
// JWT for this user.
type UserJWTHandler func() (string, error)

// TLSCertHandler is used to fetch and return tls certificate.
type TLSCertHandler func() (tls.Certificate, error)

// RootCAsHandler is used to fetch and return a set of root certificate
// authorities that clients use when verifying server certificates.
type RootCAsHandler func() (*x509.CertPool, error)

// SignatureHandler is used to sign a nonce from the server while
// authenticating with nkeys. The user should sign the nonce and
// return the raw signature. The client will base64 encode this to
// send to the server.
type SignatureHandler func([]byte) ([]byte, error)

// AuthTokenHandler is used to generate a new token.
type AuthTokenHandler func() string

// ReconnectDelayHandler is used to get from the user the desired
// delay the library should pause before attempting to reconnect
// again. Note that this is invoked after the library tried the
// whole list of URLs and failed to reconnect.
type ReconnectDelayHandler func(attempts int) time.Duration

// asyncCB is used to preserve order for async callbacks.
type asyncCB struct {
	f    func()
	next *asyncCB
}

type asyncCallbacksHandler struct {
	mu   sync.Mutex
	cond *sync.Cond
	head *asyncCB
	tail *asyncCB
}

// Option is a function on the options for a connection.
type Option func(*Options) error

// CustomDialer can be used to specify any dialer, not necessarily a
// *net.Dialer.  A CustomDialer may also implement `SkipTLSHandshake() bool`
// in order to skip the TLS handshake in case not required.
type CustomDialer interface {
	Dial(network, address string) (net.Conn, error)
}

type InProcessConnProvider interface {
	InProcessConn() (net.Conn, error)
}

// Options can be used to create a customized connection.
type Options struct {

	// Url represents a single NATS server url to which the client
	// will be connecting. If the Servers option is also set, it
	// then becomes the first server in the Servers array.
	Url string

	// InProcessServer represents a NATS server running within the
	// same process. If this is set then we will attempt to connect
	// to the server directly rather than using external TCP conns.
	InProcessServer InProcessConnProvider

	// Servers is a configured set of servers which this client
	// will use when attempting to connect.
	Servers []string

	// NoRandomize configures whether we will randomize the
	// server pool.
	NoRandomize bool

	// NoEcho configures whether the server will echo back messages
	// that are sent on this connection if we also have matching subscriptions.
	// Note this is supported on servers >= version 1.2. Proto 1 or greater.
	NoEcho bool

	// Name is an optional name label which will be sent to the server
	// on CONNECT to identify the client.
	Name string

	// Verbose signals the server to send an OK ack for commands
	// successfully processed by the server.
	Verbose bool

	// Pedantic signals the server whether it should be doing further
	// validation of subjects.
	Pedantic bool

	// Secure enables TLS secure connections that skip server
	// verification by default. NOT RECOMMENDED.
	Secure bool

	// TLSConfig is a custom TLS configuration to use for secure
	// transports.
	TLSConfig *tls.Config

	// TLSCertCB is used to fetch and return custom tls certificate.
	TLSCertCB TLSCertHandler

	// RootCAsCB is used to fetch and return a set of root certificate
	// authorities that clients use when verifying server certificates.
	RootCAsCB RootCAsHandler

	// AllowReconnect enables reconnection logic to be used when we
	// encounter a disconnect from the current server.
	AllowReconnect bool

	// MaxReconnect sets the number of reconnect attempts that will be
	// tried before giving up. If negative, then it will never give up
	// trying to reconnect.
	// Defaults to 60.
	MaxReconnect int

	// ReconnectWait sets the time to backoff after attempting a reconnect
	// to a server that we were already connected to previously.
	// Defaults to 2s.
	ReconnectWait time.Duration

	// CustomReconnectDelayCB is invoked after the library tried every
	// URL in the server list and failed to reconnect. It passes to the
	// user the current number of attempts. This function returns the
	// amount of time the library will sleep before attempting to reconnect
	// again. It is strongly recommended that this value contains some
	// jitter to prevent all connections to attempt reconnecting at the same time.
	CustomReconnectDelayCB ReconnectDelayHandler

	// ReconnectJitter sets the upper bound for a random delay added to
	// ReconnectWait during a reconnect when no TLS is used.
	// Defaults to 100ms.
	ReconnectJitter time.Duration

	// ReconnectJitterTLS sets the upper bound for a random delay added to
	// ReconnectWait during a reconnect when TLS is used.
	// Defaults to 1s.
	ReconnectJitterTLS time.Duration

	// Timeout sets the timeout for a Dial operation on a connection.
	// Defaults to 2s.
	Timeout time.Duration

	// DrainTimeout sets the timeout for a Drain Operation to complete.
	// Defaults to 30s.
	DrainTimeout time.Duration

	// FlusherTimeout is the maximum time to wait for write operations
	// to the underlying connection to complete (including the flusher loop).
	FlusherTimeout time.Duration

	// PingInterval is the period at which the client will be sending ping
	// commands to the server, disabled if 0 or negative.
	// Defaults to 2m.
	PingInterval time.Duration

	// MaxPingsOut is the maximum number of pending ping commands that can
	// be awaiting a response before raising an ErrStaleConnection error.
	// Defaults to 2.
	MaxPingsOut int

	// ClosedCB sets the closed handler that is called when a client will
	// no longer be connected.
	ClosedCB ConnHandler

	// DisconnectedCB sets the disconnected handler that is called
	// whenever the connection is disconnected.
	// Will not be called if DisconnectedErrCB is set
	// DEPRECATED. Use DisconnectedErrCB which passes error that caused
	// the disconnect event.
	DisconnectedCB ConnHandler

	// DisconnectedErrCB sets the disconnected error handler that is called
	// whenever the connection is disconnected.
	// Disconnected error could be nil, for instance when user explicitly closes the connection.
	// DisconnectedCB will not be called if DisconnectedErrCB is set
	DisconnectedErrCB ConnErrHandler

	// ConnectedCB sets the connected handler called when the initial connection
	// is established. It is not invoked on successful reconnects - for reconnections,
	// use ReconnectedCB. ConnectedCB can be used in conjunction with RetryOnFailedConnect
	// to detect whether the initial connect was successful.
	ConnectedCB ConnHandler

	// ReconnectedCB sets the reconnected handler called whenever
	// the connection is successfully reconnected.
	ReconnectedCB ConnHandler

	// DiscoveredServersCB sets the callback that is invoked whenever a new
	// server has joined the cluster.
	DiscoveredServersCB ConnHandler

	// AsyncErrorCB sets the async error handler (e.g. slow consumer errors)
	AsyncErrorCB ErrHandler

	// ReconnectBufSize is the size of the backing bufio during reconnect.
	// Once this has been exhausted publish operations will return an error.
	// Defaults to 8388608 bytes (8MB).
	ReconnectBufSize int

	// SubChanLen is the size of the buffered channel used between the socket
	// Go routine and the message delivery for SyncSubscriptions.
	// NOTE: This does not affect AsyncSubscriptions which are
	// dictated by PendingLimits()
	// Defaults to 65536.
	SubChanLen int

	// UserJWT sets the callback handler that will fetch a user's JWT.
	UserJWT UserJWTHandler

	// Nkey sets the public nkey that will be used to authenticate
	// when connecting to the server. UserJWT and Nkey are mutually exclusive
	// and if defined, UserJWT will take precedence.
	Nkey string

	// SignatureCB designates the function used to sign the nonce
	// presented from the server.
	SignatureCB SignatureHandler

	// User sets the username to be used when connecting to the server.
	User string

	// Password sets the password to be used when connecting to a server.
	Password string

	// Token sets the token to be used when connecting to a server.
	Token string

	// TokenHandler designates the function used to generate the token to be used when connecting to a server.
	TokenHandler AuthTokenHandler

	// Dialer allows a custom net.Dialer when forming connections.
	// DEPRECATED: should use CustomDialer instead.
	Dialer *net.Dialer

	// CustomDialer allows to specify a custom dialer (not necessarily
	// a *net.Dialer).
	CustomDialer CustomDialer

	// UseOldRequestStyle forces the old method of Requests that utilize
	// a new Inbox and a new Subscription for each request.
	UseOldRequestStyle bool

	// NoCallbacksAfterClientClose allows preventing the invocation of
	// callbacks after Close() is called. Client won't receive notifications
	// when Close is invoked by user code. Default is to invoke the callbacks.
	NoCallbacksAfterClientClose bool

	// LameDuckModeHandler sets the callback to invoke when the server notifies
	// the connection that it entered lame duck mode, that is, going to
	// gradually disconnect all its connections before shutting down. This is
	// often used in deployments when upgrading NATS Servers.
	LameDuckModeHandler ConnHandler

	// RetryOnFailedConnect sets the connection in reconnecting state right
	// away if it can't connect to a server in the initial set. The
	// MaxReconnect and ReconnectWait options are used for this process,
	// similarly to when an established connection is disconnected.
	// If a ReconnectHandler is set, it will be invoked on the first
	// successful reconnect attempt (if the initial connect fails),
	// and if a ClosedHandler is set, it will be invoked if
	// it fails to connect (after exhausting the MaxReconnect attempts).
	RetryOnFailedConnect bool

	// For websocket connections, indicates to the server that the connection
	// supports compression. If the server does too, then data will be compressed.
	Compression bool

	// For websocket connections, adds a path to connections url.
	// This is useful when connecting to NATS behind a proxy.
	ProxyPath string

	// InboxPrefix allows the default _INBOX prefix to be customized
	InboxPrefix string

	// IgnoreAuthErrorAbort - if set to true, client opts out of the default connect behavior of aborting
	// subsequent reconnect attempts if server returns the same auth error twice (regardless of reconnect policy).
	IgnoreAuthErrorAbort bool

	// SkipHostLookup skips the DNS lookup for the server hostname.
	SkipHostLookup bool
}

const (
	// Scratch storage for assembling protocol headers
	scratchSize = 512

	// The size of the bufio reader/writer on top of the socket.
	defaultBufSize = 32768

	// The buffered size of the flush "kick" channel
	flushChanSize = 1

	// Default server pool size
	srvPoolSize = 4

	// NUID size
	nuidSize = 22

	// Default ports used if none is specified in given URL(s)
	defaultWSPortString  = "80"
	defaultWSSPortString = "443"
	defaultPortString    = "4222"
)

// A Conn represents a bare connection to a nats-server.
// It can send and receive []byte payloads.
// The connection is safe to use in multiple Go routines concurrently.
type Conn struct {
	// Keep all members for which we use atomic at the beginning of the
	// struct and make sure they are all 64bits (or use padding if necessary).
	// atomic.* functions crash on 32bit machines if operand is not aligned
	// at 64bit. See https://github.com/golang/go/issues/599
	Statistics
	mu sync.RWMutex
	// Opts holds the configuration of the Conn.
	// Modifying the configuration of a running Conn is a race.
	Opts          Options
	wg            sync.WaitGroup
	srvPool       []*srv
	current       *srv
	urls          map[string]struct{} // Keep track of all known URLs (used by processInfo)
	conn          net.Conn
	bw            *natsWriter
	br            *natsReader
	fch           chan struct{}
	info          serverInfo
	ssid          int64
	subsMu        sync.RWMutex
	subs          map[int64]*Subscription
	ach           *asyncCallbacksHandler
	pongs         []chan struct{}
	scratch       [scratchSize]byte
	status        Status
<<<<<<< HEAD
	statListeners map[Status][]chan struct{}
=======
	statListeners map[Status][]chan Status
>>>>>>> e17cf6a2
	initc         bool // true if the connection is performing the initial connect
	err           error
	ps            *parseState
	ptmr          *time.Timer
	pout          int
	ar            bool // abort reconnect
	rqch          chan struct{}
	ws            bool // true if a websocket connection

	// New style response handler
	respSub       string               // The wildcard subject
	respSubPrefix string               // the wildcard prefix including trailing .
	respSubLen    int                  // the length of the wildcard prefix excluding trailing .
	respScanf     string               // The scanf template to extract mux token
	respMux       *Subscription        // A single response subscription
	respMap       map[string]chan *Msg // Request map for the response msg channels
	respRand      *rand.Rand           // Used for generating suffix

	// Msg filters for testing.
	// Protected by subsMu
	filters map[string]msgFilter
}

type natsReader struct {
	r   io.Reader
	buf []byte
	off int
	n   int
}

type natsWriter struct {
	w       io.Writer
	bufs    []byte
	limit   int
	pending *bytes.Buffer
	plimit  int
}

// Subscription represents interest in a given subject.
type Subscription struct {
	mu  sync.Mutex
	sid int64

	// Subject that represents this subscription. This can be different
	// than the received subject inside a Msg if this is a wildcard.
	Subject string

	// Optional queue group name. If present, all subscriptions with the
	// same name will form a distributed queue, and each message will
	// only be processed by one member of the group.
	Queue string

	// For holding information about a JetStream consumer.
	jsi *jsSub

	delivered  uint64
	max        uint64
	conn       *Conn
	mcb        MsgHandler
	mch        chan *Msg
	closed     bool
	sc         bool
	connClosed bool

	// Type of Subscription
	typ SubscriptionType

	// Async linked list
	pHead *Msg
	pTail *Msg
	pCond *sync.Cond
	pDone func()

	// Pending stats, async subscriptions, high-speed etc.
	pMsgs       int
	pBytes      int
	pMsgsMax    int
	pBytesMax   int
	pMsgsLimit  int
	pBytesLimit int
	dropped     int
}

// Msg represents a message delivered by NATS. This structure is used
// by Subscribers and PublishMsg().
//
// # Types of Acknowledgements
//
// In case using JetStream, there are multiple ways to ack a Msg:
//
//	// Acknowledgement that a message has been processed.
//	msg.Ack()
//
//	// Negatively acknowledges a message.
//	msg.Nak()
//
//	// Terminate a message so that it is not redelivered further.
//	msg.Term()
//
//	// Signal the server that the message is being worked on and reset redelivery timer.
//	msg.InProgress()
type Msg struct {
	Subject string
	Reply   string
	Header  Header
	Data    []byte
	Sub     *Subscription
	// Internal
	next    *Msg
	wsz     int
	barrier *barrierInfo
	ackd    uint32
}

// Compares two msgs, ignores sub but checks all other public fields.
func (m *Msg) Equal(msg *Msg) bool {
	if m == msg {
		return true
	}
	if m == nil || msg == nil {
		return false
	}
	if m.Subject != msg.Subject || m.Reply != msg.Reply {
		return false
	}
	if !bytes.Equal(m.Data, msg.Data) {
		return false
	}
	if len(m.Header) != len(msg.Header) {
		return false
	}
	for k, v := range m.Header {
		val, ok := msg.Header[k]
		if !ok || len(v) != len(val) {
			return false
		}
		for i, hdr := range v {
			if hdr != val[i] {
				return false
			}
		}
	}
	return true
}

func (m *Msg) headerBytes() ([]byte, error) {
	var hdr []byte
	if len(m.Header) == 0 {
		return hdr, nil
	}

	var b bytes.Buffer
	_, err := b.WriteString(hdrLine)
	if err != nil {
		return nil, ErrBadHeaderMsg
	}

	err = http.Header(m.Header).Write(&b)
	if err != nil {
		return nil, ErrBadHeaderMsg
	}

	_, err = b.WriteString(crlf)
	if err != nil {
		return nil, ErrBadHeaderMsg
	}

	return b.Bytes(), nil
}

type barrierInfo struct {
	refs int64
	f    func()
}

// Tracks various stats received and sent on this connection,
// including counts for messages and bytes.
type Statistics struct {
	InMsgs     uint64
	OutMsgs    uint64
	InBytes    uint64
	OutBytes   uint64
	Reconnects uint64
}

// Tracks individual backend servers.
type srv struct {
	url        *url.URL
	didConnect bool
	reconnects int
	lastErr    error
	isImplicit bool
	tlsName    string
}

// The INFO block received from the server.
type serverInfo struct {
	ID           string   `json:"server_id"`
	Name         string   `json:"server_name"`
	Proto        int      `json:"proto"`
	Version      string   `json:"version"`
	Host         string   `json:"host"`
	Port         int      `json:"port"`
	Headers      bool     `json:"headers"`
	AuthRequired bool     `json:"auth_required,omitempty"`
	TLSRequired  bool     `json:"tls_required,omitempty"`
	TLSAvailable bool     `json:"tls_available,omitempty"`
	MaxPayload   int64    `json:"max_payload"`
	CID          uint64   `json:"client_id,omitempty"`
	ClientIP     string   `json:"client_ip,omitempty"`
	Nonce        string   `json:"nonce,omitempty"`
	Cluster      string   `json:"cluster,omitempty"`
	ConnectURLs  []string `json:"connect_urls,omitempty"`
	LameDuckMode bool     `json:"ldm,omitempty"`
}

const (
	// clientProtoZero is the original client protocol from 2009.
	// http://nats.io/documentation/internals/nats-protocol/
	/* clientProtoZero */ _ = iota
	// clientProtoInfo signals a client can receive more then the original INFO block.
	// This can be used to update clients on other cluster members, etc.
	clientProtoInfo
)

type connectInfo struct {
	Verbose      bool   `json:"verbose"`
	Pedantic     bool   `json:"pedantic"`
	UserJWT      string `json:"jwt,omitempty"`
	Nkey         string `json:"nkey,omitempty"`
	Signature    string `json:"sig,omitempty"`
	User         string `json:"user,omitempty"`
	Pass         string `json:"pass,omitempty"`
	Token        string `json:"auth_token,omitempty"`
	TLS          bool   `json:"tls_required"`
	Name         string `json:"name"`
	Lang         string `json:"lang"`
	Version      string `json:"version"`
	Protocol     int    `json:"protocol"`
	Echo         bool   `json:"echo"`
	Headers      bool   `json:"headers"`
	NoResponders bool   `json:"no_responders"`
}

// MsgHandler is a callback function that processes messages delivered to
// asynchronous subscribers.
type MsgHandler func(msg *Msg)

// Connect will attempt to connect to the NATS system.
// The url can contain username/password semantics. e.g. nats://derek:pass@localhost:4222
// Comma separated arrays are also supported, e.g. urlA, urlB.
// Options start with the defaults but can be overridden.
// To connect to a NATS Server's websocket port, use the `ws` or `wss` scheme, such as
// `ws://localhost:8080`. Note that websocket schemes cannot be mixed with others (nats/tls).
func Connect(url string, options ...Option) (*Conn, error) {
	opts := GetDefaultOptions()
	opts.Servers = processUrlString(url)
	for _, opt := range options {
		if opt != nil {
			if err := opt(&opts); err != nil {
				return nil, err
			}
		}
	}
	return opts.Connect()
}

// Options that can be passed to Connect.

// Name is an Option to set the client name.
func Name(name string) Option {
	return func(o *Options) error {
		o.Name = name
		return nil
	}
}

// InProcessServer is an Option that will try to establish a direction to a NATS server
// running within the process instead of dialing via TCP.
func InProcessServer(server InProcessConnProvider) Option {
	return func(o *Options) error {
		o.InProcessServer = server
		return nil
	}
}

// Secure is an Option to enable TLS secure connections that skip server verification by default.
// Pass a TLS Configuration for proper TLS.
// NOTE: This should NOT be used in a production setting.
func Secure(tls ...*tls.Config) Option {
	return func(o *Options) error {
		o.Secure = true
		// Use of variadic just simplifies testing scenarios. We only take the first one.
		if len(tls) > 1 {
			return ErrMultipleTLSConfigs
		}
		if len(tls) == 1 {
			o.TLSConfig = tls[0]
		}
		return nil
	}
}

// RootCAs is a helper option to provide the RootCAs pool from a list of filenames.
// If Secure is not already set this will set it as well.
func RootCAs(file ...string) Option {
	return func(o *Options) error {
		rootCAsCB := func() (*x509.CertPool, error) {
			pool := x509.NewCertPool()
			for _, f := range file {
				rootPEM, err := os.ReadFile(f)
				if err != nil || rootPEM == nil {
					return nil, fmt.Errorf("nats: error loading or parsing rootCA file: %w", err)
				}
				ok := pool.AppendCertsFromPEM(rootPEM)
				if !ok {
					return nil, fmt.Errorf("nats: failed to parse root certificate from %q", f)
				}
			}
			return pool, nil
		}
		if o.TLSConfig == nil {
			o.TLSConfig = &tls.Config{MinVersion: tls.VersionTLS12}
		}
		if _, err := rootCAsCB(); err != nil {
			return err
		}
		o.RootCAsCB = rootCAsCB
		o.Secure = true
		return nil
	}
}

// ClientCert is a helper option to provide the client certificate from a file.
// If Secure is not already set this will set it as well.
func ClientCert(certFile, keyFile string) Option {
	return func(o *Options) error {
		tlsCertCB := func() (tls.Certificate, error) {
			cert, err := tls.LoadX509KeyPair(certFile, keyFile)
			if err != nil {
				return tls.Certificate{}, fmt.Errorf("nats: error loading client certificate: %w", err)
			}
			cert.Leaf, err = x509.ParseCertificate(cert.Certificate[0])
			if err != nil {
				return tls.Certificate{}, fmt.Errorf("nats: error parsing client certificate: %w", err)
			}
			return cert, nil
		}
		if o.TLSConfig == nil {
			o.TLSConfig = &tls.Config{MinVersion: tls.VersionTLS12}
		}
		if _, err := tlsCertCB(); err != nil {
			return err
		}
		o.TLSCertCB = tlsCertCB
		o.Secure = true
		return nil
	}
}

// NoReconnect is an Option to turn off reconnect behavior.
func NoReconnect() Option {
	return func(o *Options) error {
		o.AllowReconnect = false
		return nil
	}
}

// DontRandomize is an Option to turn off randomizing the server pool.
func DontRandomize() Option {
	return func(o *Options) error {
		o.NoRandomize = true
		return nil
	}
}

// NoEcho is an Option to turn off messages echoing back from a server.
// Note this is supported on servers >= version 1.2. Proto 1 or greater.
func NoEcho() Option {
	return func(o *Options) error {
		o.NoEcho = true
		return nil
	}
}

// ReconnectWait is an Option to set the wait time between reconnect attempts.
// Defaults to 2s.
func ReconnectWait(t time.Duration) Option {
	return func(o *Options) error {
		o.ReconnectWait = t
		return nil
	}
}

// MaxReconnects is an Option to set the maximum number of reconnect attempts.
// Defaults to 60.
func MaxReconnects(max int) Option {
	return func(o *Options) error {
		o.MaxReconnect = max
		return nil
	}
}

// ReconnectJitter is an Option to set the upper bound of a random delay added ReconnectWait.
// Defaults to 100ms and 1s, respectively.
func ReconnectJitter(jitter, jitterForTLS time.Duration) Option {
	return func(o *Options) error {
		o.ReconnectJitter = jitter
		o.ReconnectJitterTLS = jitterForTLS
		return nil
	}
}

// CustomReconnectDelay is an Option to set the CustomReconnectDelayCB option.
// See CustomReconnectDelayCB Option for more details.
func CustomReconnectDelay(cb ReconnectDelayHandler) Option {
	return func(o *Options) error {
		o.CustomReconnectDelayCB = cb
		return nil
	}
}

// PingInterval is an Option to set the period for client ping commands.
// Defaults to 2m.
func PingInterval(t time.Duration) Option {
	return func(o *Options) error {
		o.PingInterval = t
		return nil
	}
}

// MaxPingsOutstanding is an Option to set the maximum number of ping requests
// that can go unanswered by the server before closing the connection.
// Defaults to 2.
func MaxPingsOutstanding(max int) Option {
	return func(o *Options) error {
		o.MaxPingsOut = max
		return nil
	}
}

// ReconnectBufSize sets the buffer size of messages kept while busy reconnecting.
// Defaults to 8388608 bytes (8MB).  It can be disabled by setting it to -1.
func ReconnectBufSize(size int) Option {
	return func(o *Options) error {
		o.ReconnectBufSize = size
		return nil
	}
}

// Timeout is an Option to set the timeout for Dial on a connection.
// Defaults to 2s.
func Timeout(t time.Duration) Option {
	return func(o *Options) error {
		o.Timeout = t
		return nil
	}
}

// FlusherTimeout is an Option to set the write (and flush) timeout on a connection.
func FlusherTimeout(t time.Duration) Option {
	return func(o *Options) error {
		o.FlusherTimeout = t
		return nil
	}
}

// DrainTimeout is an Option to set the timeout for draining a connection.
// Defaults to 30s.
func DrainTimeout(t time.Duration) Option {
	return func(o *Options) error {
		o.DrainTimeout = t
		return nil
	}
}

// DisconnectErrHandler is an Option to set the disconnected error handler.
func DisconnectErrHandler(cb ConnErrHandler) Option {
	return func(o *Options) error {
		o.DisconnectedErrCB = cb
		return nil
	}
}

// DisconnectHandler is an Option to set the disconnected handler.
// DEPRECATED: Use DisconnectErrHandler.
func DisconnectHandler(cb ConnHandler) Option {
	return func(o *Options) error {
		o.DisconnectedCB = cb
		return nil
	}
}

// ConnectHandler is an Option to set the connected handler.
func ConnectHandler(cb ConnHandler) Option {
	return func(o *Options) error {
		o.ConnectedCB = cb
		return nil
	}
}

// ReconnectHandler is an Option to set the reconnected handler.
func ReconnectHandler(cb ConnHandler) Option {
	return func(o *Options) error {
		o.ReconnectedCB = cb
		return nil
	}
}

// ClosedHandler is an Option to set the closed handler.
func ClosedHandler(cb ConnHandler) Option {
	return func(o *Options) error {
		o.ClosedCB = cb
		return nil
	}
}

// DiscoveredServersHandler is an Option to set the new servers handler.
func DiscoveredServersHandler(cb ConnHandler) Option {
	return func(o *Options) error {
		o.DiscoveredServersCB = cb
		return nil
	}
}

// ErrorHandler is an Option to set the async error handler.
func ErrorHandler(cb ErrHandler) Option {
	return func(o *Options) error {
		o.AsyncErrorCB = cb
		return nil
	}
}

// UserInfo is an Option to set the username and password to
// use when not included directly in the URLs.
func UserInfo(user, password string) Option {
	return func(o *Options) error {
		o.User = user
		o.Password = password
		return nil
	}
}

// Token is an Option to set the token to use
// when a token is not included directly in the URLs
// and when a token handler is not provided.
func Token(token string) Option {
	return func(o *Options) error {
		if o.TokenHandler != nil {
			return ErrTokenAlreadySet
		}
		o.Token = token
		return nil
	}
}

// TokenHandler is an Option to set the token handler to use
// when a token is not included directly in the URLs
// and when a token is not set.
func TokenHandler(cb AuthTokenHandler) Option {
	return func(o *Options) error {
		if o.Token != "" {
			return ErrTokenAlreadySet
		}
		o.TokenHandler = cb
		return nil
	}
}

// UserCredentials is a convenience function that takes a filename
// for a user's JWT and a filename for the user's private Nkey seed.
func UserCredentials(userOrChainedFile string, seedFiles ...string) Option {
	userCB := func() (string, error) {
		return userFromFile(userOrChainedFile)
	}
	var keyFile string
	if len(seedFiles) > 0 {
		keyFile = seedFiles[0]
	} else {
		keyFile = userOrChainedFile
	}
	sigCB := func(nonce []byte) ([]byte, error) {
		return sigHandler(nonce, keyFile)
	}
	return UserJWT(userCB, sigCB)
}

// UserJWTAndSeed is a convenience function that takes the JWT and seed
// values as strings.
func UserJWTAndSeed(jwt string, seed string) Option {
	userCB := func() (string, error) {
		return jwt, nil
	}

	sigCB := func(nonce []byte) ([]byte, error) {
		kp, err := nkeys.FromSeed([]byte(seed))
		if err != nil {
			return nil, fmt.Errorf("unable to extract key pair from seed: %w", err)
		}
		// Wipe our key on exit.
		defer kp.Wipe()

		sig, _ := kp.Sign(nonce)
		return sig, nil
	}

	return UserJWT(userCB, sigCB)
}

// UserJWT will set the callbacks to retrieve the user's JWT and
// the signature callback to sign the server nonce. This an the Nkey
// option are mutually exclusive.
func UserJWT(userCB UserJWTHandler, sigCB SignatureHandler) Option {
	return func(o *Options) error {
		if userCB == nil {
			return ErrNoUserCB
		}
		if sigCB == nil {
			return ErrUserButNoSigCB
		}
		// Smoke test the user callback to ensure it is setup properly
		// when processing options.
		if _, err := userCB(); err != nil {
			return err
		}

		o.UserJWT = userCB
		o.SignatureCB = sigCB
		return nil
	}
}

// Nkey will set the public Nkey and the signature callback to
// sign the server nonce.
func Nkey(pubKey string, sigCB SignatureHandler) Option {
	return func(o *Options) error {
		o.Nkey = pubKey
		o.SignatureCB = sigCB
		if pubKey != "" && sigCB == nil {
			return ErrNkeyButNoSigCB
		}
		return nil
	}
}

// SyncQueueLen will set the maximum queue len for the internal
// channel used for SubscribeSync().
// Defaults to 65536.
func SyncQueueLen(max int) Option {
	return func(o *Options) error {
		o.SubChanLen = max
		return nil
	}
}

// Dialer is an Option to set the dialer which will be used when
// attempting to establish a connection.
// DEPRECATED: Should use CustomDialer instead.
func Dialer(dialer *net.Dialer) Option {
	return func(o *Options) error {
		o.Dialer = dialer
		return nil
	}
}

// SetCustomDialer is an Option to set a custom dialer which will be
// used when attempting to establish a connection. If both Dialer
// and CustomDialer are specified, CustomDialer takes precedence.
func SetCustomDialer(dialer CustomDialer) Option {
	return func(o *Options) error {
		o.CustomDialer = dialer
		return nil
	}
}

// UseOldRequestStyle is an Option to force usage of the old Request style.
func UseOldRequestStyle() Option {
	return func(o *Options) error {
		o.UseOldRequestStyle = true
		return nil
	}
}

// NoCallbacksAfterClientClose is an Option to disable callbacks when user code
// calls Close(). If close is initiated by any other condition, callbacks
// if any will be invoked.
func NoCallbacksAfterClientClose() Option {
	return func(o *Options) error {
		o.NoCallbacksAfterClientClose = true
		return nil
	}
}

// LameDuckModeHandler sets the callback to invoke when the server notifies
// the connection that it entered lame duck mode, that is, going to
// gradually disconnect all its connections before shutting down. This is
// often used in deployments when upgrading NATS Servers.
func LameDuckModeHandler(cb ConnHandler) Option {
	return func(o *Options) error {
		o.LameDuckModeHandler = cb
		return nil
	}
}

// RetryOnFailedConnect sets the connection in reconnecting state right away
// if it can't connect to a server in the initial set.
// See RetryOnFailedConnect option for more details.
func RetryOnFailedConnect(retry bool) Option {
	return func(o *Options) error {
		o.RetryOnFailedConnect = retry
		return nil
	}
}

// Compression is an Option to indicate if this connection supports
// compression. Currently only supported for Websocket connections.
func Compression(enabled bool) Option {
	return func(o *Options) error {
		o.Compression = enabled
		return nil
	}
}

// ProxyPath is an option for websocket connections that adds a path to connections url.
// This is useful when connecting to NATS behind a proxy.
func ProxyPath(path string) Option {
	return func(o *Options) error {
		o.ProxyPath = path
		return nil
	}
}

// CustomInboxPrefix configures the request + reply inbox prefix
func CustomInboxPrefix(p string) Option {
	return func(o *Options) error {
		if p == "" || strings.Contains(p, ">") || strings.Contains(p, "*") || strings.HasSuffix(p, ".") {
			return fmt.Errorf("nats: invalid custom prefix")
		}
		o.InboxPrefix = p
		return nil
	}
}

// IgnoreAuthErrorAbort opts out of the default connect behavior of aborting
// subsequent reconnect attempts if server returns the same auth error twice.
func IgnoreAuthErrorAbort() Option {
	return func(o *Options) error {
		o.IgnoreAuthErrorAbort = true
		return nil
	}
}

// SkipHostLookup is an Option to skip the host lookup when connecting to a server.
func SkipHostLookup() Option {
	return func(o *Options) error {
		o.SkipHostLookup = true
		return nil
	}
}

// Handler processing

// SetDisconnectHandler will set the disconnect event handler.
// DEPRECATED: Use SetDisconnectErrHandler
func (nc *Conn) SetDisconnectHandler(dcb ConnHandler) {
	if nc == nil {
		return
	}
	nc.mu.Lock()
	defer nc.mu.Unlock()
	nc.Opts.DisconnectedCB = dcb
}

// SetDisconnectErrHandler will set the disconnect event handler.
func (nc *Conn) SetDisconnectErrHandler(dcb ConnErrHandler) {
	if nc == nil {
		return
	}
	nc.mu.Lock()
	defer nc.mu.Unlock()
	nc.Opts.DisconnectedErrCB = dcb
}

// DisconnectErrHandler will return the disconnect event handler.
func (nc *Conn) DisconnectErrHandler() ConnErrHandler {
	if nc == nil {
		return nil
	}
	nc.mu.Lock()
	defer nc.mu.Unlock()
	return nc.Opts.DisconnectedErrCB
}

// SetReconnectHandler will set the reconnect event handler.
func (nc *Conn) SetReconnectHandler(rcb ConnHandler) {
	if nc == nil {
		return
	}
	nc.mu.Lock()
	defer nc.mu.Unlock()
	nc.Opts.ReconnectedCB = rcb
}

// ReconnectHandler will return the reconnect event handler.
func (nc *Conn) ReconnectHandler() ConnHandler {
	if nc == nil {
		return nil
	}
	nc.mu.Lock()
	defer nc.mu.Unlock()
	return nc.Opts.ReconnectedCB
}

// SetDiscoveredServersHandler will set the discovered servers handler.
func (nc *Conn) SetDiscoveredServersHandler(dscb ConnHandler) {
	if nc == nil {
		return
	}
	nc.mu.Lock()
	defer nc.mu.Unlock()
	nc.Opts.DiscoveredServersCB = dscb
}

// DiscoveredServersHandler will return the discovered servers handler.
func (nc *Conn) DiscoveredServersHandler() ConnHandler {
	if nc == nil {
		return nil
	}
	nc.mu.Lock()
	defer nc.mu.Unlock()
	return nc.Opts.DiscoveredServersCB
}

// SetClosedHandler will set the closed event handler.
func (nc *Conn) SetClosedHandler(cb ConnHandler) {
	if nc == nil {
		return
	}
	nc.mu.Lock()
	defer nc.mu.Unlock()
	nc.Opts.ClosedCB = cb
}

// ClosedHandler will return the closed event handler.
func (nc *Conn) ClosedHandler() ConnHandler {
	if nc == nil {
		return nil
	}
	nc.mu.Lock()
	defer nc.mu.Unlock()
	return nc.Opts.ClosedCB
}

// SetErrorHandler will set the async error handler.
func (nc *Conn) SetErrorHandler(cb ErrHandler) {
	if nc == nil {
		return
	}
	nc.mu.Lock()
	defer nc.mu.Unlock()
	nc.Opts.AsyncErrorCB = cb
}

// ErrorHandler will return the async error handler.
func (nc *Conn) ErrorHandler() ErrHandler {
	if nc == nil {
		return nil
	}
	nc.mu.Lock()
	defer nc.mu.Unlock()
	return nc.Opts.AsyncErrorCB
}

// Process the url string argument to Connect.
// Return an array of urls, even if only one.
func processUrlString(url string) []string {
	urls := strings.Split(url, ",")
	var j int
	for _, s := range urls {
		u := strings.TrimSpace(s)
		if len(u) > 0 {
			urls[j] = u
			j++
		}
	}
	return urls[:j]
}

// Connect will attempt to connect to a NATS server with multiple options.
func (o Options) Connect() (*Conn, error) {
	nc := &Conn{Opts: o}

	// Some default options processing.
	if nc.Opts.MaxPingsOut == 0 {
		nc.Opts.MaxPingsOut = DefaultMaxPingOut
	}
	// Allow old default for channel length to work correctly.
	if nc.Opts.SubChanLen == 0 {
		nc.Opts.SubChanLen = DefaultMaxChanLen
	}
	// Default ReconnectBufSize
	if nc.Opts.ReconnectBufSize == 0 {
		nc.Opts.ReconnectBufSize = DefaultReconnectBufSize
	}
	// Ensure that Timeout is not 0
	if nc.Opts.Timeout == 0 {
		nc.Opts.Timeout = DefaultTimeout
	}

	// Check first for user jwt callback being defined and nkey.
	if nc.Opts.UserJWT != nil && nc.Opts.Nkey != "" {
		return nil, ErrNkeyAndUser
	}

	// Check if we have an nkey but no signature callback defined.
	if nc.Opts.Nkey != "" && nc.Opts.SignatureCB == nil {
		return nil, ErrNkeyButNoSigCB
	}

	// Allow custom Dialer for connecting using a timeout by default
	if nc.Opts.Dialer == nil {
		nc.Opts.Dialer = &net.Dialer{
			Timeout: nc.Opts.Timeout,
		}
	}

	if err := nc.setupServerPool(); err != nil {
		return nil, err
	}

	// Create the async callback handler.
	nc.ach = &asyncCallbacksHandler{}
	nc.ach.cond = sync.NewCond(&nc.ach.mu)

	// Set a default error handler that will print to stderr.
	if nc.Opts.AsyncErrorCB == nil {
		nc.Opts.AsyncErrorCB = defaultErrHandler
	}

	// Create reader/writer
	nc.newReaderWriter()

	connectionEstablished, err := nc.connect()
	if err != nil {
		return nil, err
	}

	// Spin up the async cb dispatcher on success
	go nc.ach.asyncCBDispatcher()

	if connectionEstablished && nc.Opts.ConnectedCB != nil {
		nc.ach.push(func() { nc.Opts.ConnectedCB(nc) })
	}

	return nc, nil
}

func defaultErrHandler(nc *Conn, sub *Subscription, err error) {
	var cid uint64
	if nc != nil {
		nc.mu.RLock()
		cid = nc.info.CID
		nc.mu.RUnlock()
	}
	var errStr string
	if sub != nil {
		var subject string
		sub.mu.Lock()
		if sub.jsi != nil {
			subject = sub.jsi.psubj
		} else {
			subject = sub.Subject
		}
		sub.mu.Unlock()
		errStr = fmt.Sprintf("%s on connection [%d] for subscription on %q\n", err.Error(), cid, subject)
	} else {
		errStr = fmt.Sprintf("%s on connection [%d]\n", err.Error(), cid)
	}
	os.Stderr.WriteString(errStr)
}

const (
	_CRLF_   = "\r\n"
	_EMPTY_  = ""
	_SPC_    = " "
	_PUB_P_  = "PUB "
	_HPUB_P_ = "HPUB "
)

var _CRLF_BYTES_ = []byte(_CRLF_)

const (
	_OK_OP_   = "+OK"
	_ERR_OP_  = "-ERR"
	_PONG_OP_ = "PONG"
	_INFO_OP_ = "INFO"
)

const (
	connectProto = "CONNECT %s" + _CRLF_
	pingProto    = "PING" + _CRLF_
	pongProto    = "PONG" + _CRLF_
	subProto     = "SUB %s %s %d" + _CRLF_
	unsubProto   = "UNSUB %d %s" + _CRLF_
	okProto      = _OK_OP_ + _CRLF_
)

// Return the currently selected server
func (nc *Conn) currentServer() (int, *srv) {
	for i, s := range nc.srvPool {
		if s == nil {
			continue
		}
		if s == nc.current {
			return i, s
		}
	}
	return -1, nil
}

// Pop the current server and put onto the end of the list. Select head of list as long
// as number of reconnect attempts under MaxReconnect.
func (nc *Conn) selectNextServer() (*srv, error) {
	i, s := nc.currentServer()
	if i < 0 {
		return nil, ErrNoServers
	}
	sp := nc.srvPool
	num := len(sp)
	copy(sp[i:num-1], sp[i+1:num])
	maxReconnect := nc.Opts.MaxReconnect
	if maxReconnect < 0 || s.reconnects < maxReconnect {
		nc.srvPool[num-1] = s
	} else {
		nc.srvPool = sp[0 : num-1]
	}
	if len(nc.srvPool) <= 0 {
		nc.current = nil
		return nil, ErrNoServers
	}
	nc.current = nc.srvPool[0]
	return nc.srvPool[0], nil
}

// Will assign the correct server to nc.current
func (nc *Conn) pickServer() error {
	nc.current = nil
	if len(nc.srvPool) <= 0 {
		return ErrNoServers
	}

	for _, s := range nc.srvPool {
		if s != nil {
			nc.current = s
			return nil
		}
	}
	return ErrNoServers
}

const tlsScheme = "tls"

// Create the server pool using the options given.
// We will place a Url option first, followed by any
// Server Options. We will randomize the server pool unless
// the NoRandomize flag is set.
func (nc *Conn) setupServerPool() error {
	nc.srvPool = make([]*srv, 0, srvPoolSize)
	nc.urls = make(map[string]struct{}, srvPoolSize)

	// Create srv objects from each url string in nc.Opts.Servers
	// and add them to the pool.
	for _, urlString := range nc.Opts.Servers {
		if err := nc.addURLToPool(urlString, false, false); err != nil {
			return err
		}
	}

	// Randomize if allowed to
	if !nc.Opts.NoRandomize {
		nc.shufflePool(0)
	}

	// Normally, if this one is set, Options.Servers should not be,
	// but we always allowed that, so continue to do so.
	if nc.Opts.Url != _EMPTY_ {
		// Add to the end of the array
		if err := nc.addURLToPool(nc.Opts.Url, false, false); err != nil {
			return err
		}
		// Then swap it with first to guarantee that Options.Url is tried first.
		last := len(nc.srvPool) - 1
		if last > 0 {
			nc.srvPool[0], nc.srvPool[last] = nc.srvPool[last], nc.srvPool[0]
		}
	} else if len(nc.srvPool) <= 0 {
		// Place default URL if pool is empty.
		if err := nc.addURLToPool(DefaultURL, false, false); err != nil {
			return err
		}
	}

	// Check for Scheme hint to move to TLS mode.
	for _, srv := range nc.srvPool {
		if srv.url.Scheme == tlsScheme || srv.url.Scheme == wsSchemeTLS {
			// FIXME(dlc), this is for all in the pool, should be case by case.
			nc.Opts.Secure = true
			if nc.Opts.TLSConfig == nil {
				nc.Opts.TLSConfig = &tls.Config{MinVersion: tls.VersionTLS12}
			}
		}
	}

	return nc.pickServer()
}

// Helper function to return scheme
func (nc *Conn) connScheme() string {
	if nc.ws {
		if nc.Opts.Secure {
			return wsSchemeTLS
		}
		return wsScheme
	}
	if nc.Opts.Secure {
		return tlsScheme
	}
	return "nats"
}

// Return true iff u.Hostname() is an IP address.
func hostIsIP(u *url.URL) bool {
	return net.ParseIP(u.Hostname()) != nil
}

// addURLToPool adds an entry to the server pool
func (nc *Conn) addURLToPool(sURL string, implicit, saveTLSName bool) error {
	if !strings.Contains(sURL, "://") {
		sURL = fmt.Sprintf("%s://%s", nc.connScheme(), sURL)
	}
	var (
		u   *url.URL
		err error
	)
	for i := 0; i < 2; i++ {
		u, err = url.Parse(sURL)
		if err != nil {
			return err
		}
		if u.Port() != "" {
			break
		}
		// In case given URL is of the form "localhost:", just add
		// the port number at the end, otherwise, add ":4222".
		if sURL[len(sURL)-1] != ':' {
			sURL += ":"
		}
		switch u.Scheme {
		case wsScheme:
			sURL += defaultWSPortString
		case wsSchemeTLS:
			sURL += defaultWSSPortString
		default:
			sURL += defaultPortString
		}
	}

	isWS := isWebsocketScheme(u)
	// We don't support mix and match of websocket and non websocket URLs.
	// If this is the first URL, then we accept and switch the global state
	// to websocket. After that, we will know how to reject mixed URLs.
	if len(nc.srvPool) == 0 {
		nc.ws = isWS
	} else if isWS && !nc.ws || !isWS && nc.ws {
		return fmt.Errorf("mixing of websocket and non websocket URLs is not allowed")
	}

	var tlsName string
	if implicit {
		curl := nc.current.url
		// Check to see if we do not have a url.User but current connected
		// url does. If so copy over.
		if u.User == nil && curl.User != nil {
			u.User = curl.User
		}
		// We are checking to see if we have a secure connection and are
		// adding an implicit server that just has an IP. If so we will remember
		// the current hostname we are connected to.
		if saveTLSName && hostIsIP(u) {
			tlsName = curl.Hostname()
		}
	}

	s := &srv{url: u, isImplicit: implicit, tlsName: tlsName}
	nc.srvPool = append(nc.srvPool, s)
	nc.urls[u.Host] = struct{}{}
	return nil
}

// shufflePool swaps randomly elements in the server pool
// The `offset` value indicates that the shuffling should start at
// this offset and leave the elements from [0..offset) intact.
func (nc *Conn) shufflePool(offset int) {
	if len(nc.srvPool) <= offset+1 {
		return
	}
	source := rand.NewSource(time.Now().UnixNano())
	r := rand.New(source)
	for i := offset; i < len(nc.srvPool); i++ {
		j := offset + r.Intn(i+1-offset)
		nc.srvPool[i], nc.srvPool[j] = nc.srvPool[j], nc.srvPool[i]
	}
}

func (nc *Conn) newReaderWriter() {
	nc.br = &natsReader{
		buf: make([]byte, defaultBufSize),
		off: -1,
	}
	nc.bw = &natsWriter{
		limit:  defaultBufSize,
		plimit: nc.Opts.ReconnectBufSize,
	}
}

func (nc *Conn) bindToNewConn() {
	bw := nc.bw
	bw.w, bw.bufs = nc.newWriter(), nil
	br := nc.br
	br.r, br.n, br.off = nc.conn, 0, -1
}

func (nc *Conn) newWriter() io.Writer {
	var w io.Writer = nc.conn
	if nc.Opts.FlusherTimeout > 0 {
		w = &timeoutWriter{conn: nc.conn, timeout: nc.Opts.FlusherTimeout}
	}
	return w
}

func (w *natsWriter) appendString(str string) error {
	return w.appendBufs([]byte(str))
}

func (w *natsWriter) appendBufs(bufs ...[]byte) error {
	for _, buf := range bufs {
		if len(buf) == 0 {
			continue
		}
		if w.pending != nil {
			w.pending.Write(buf)
		} else {
			w.bufs = append(w.bufs, buf...)
		}
	}
	if w.pending == nil && len(w.bufs) >= w.limit {
		return w.flush()
	}
	return nil
}

func (w *natsWriter) writeDirect(strs ...string) error {
	for _, str := range strs {
		if _, err := w.w.Write([]byte(str)); err != nil {
			return err
		}
	}
	return nil
}

func (w *natsWriter) flush() error {
	// If a pending buffer is set, we don't flush. Code that needs to
	// write directly to the socket, by-passing buffers during (re)connect,
	// will use the writeDirect() API.
	if w.pending != nil {
		return nil
	}
	// Do not skip calling w.w.Write() here if len(w.bufs) is 0 because
	// the actual writer (if websocket for instance) may have things
	// to do such as sending control frames, etc..
	_, err := w.w.Write(w.bufs)
	w.bufs = w.bufs[:0]
	return err
}

func (w *natsWriter) buffered() int {
	if w.pending != nil {
		return w.pending.Len()
	}
	return len(w.bufs)
}

func (w *natsWriter) switchToPending() {
	w.pending = new(bytes.Buffer)
}

func (w *natsWriter) flushPendingBuffer() error {
	if w.pending == nil || w.pending.Len() == 0 {
		return nil
	}
	_, err := w.w.Write(w.pending.Bytes())
	// Reset the pending buffer at this point because we don't want
	// to take the risk of sending duplicates or partials.
	w.pending.Reset()
	return err
}

func (w *natsWriter) atLimitIfUsingPending() bool {
	if w.pending == nil {
		return false
	}
	return w.pending.Len() >= w.plimit
}

func (w *natsWriter) doneWithPending() {
	w.pending = nil
}

// Notify the reader that we are done with the connect, where "read" operations
// happen synchronously and under the connection lock. After this point, "read"
// will be happening from the read loop, without the connection lock.
//
// Note: this runs under the connection lock.
func (r *natsReader) doneWithConnect() {
	if wsr, ok := r.r.(*websocketReader); ok {
		wsr.doneWithConnect()
	}
}

func (r *natsReader) Read() ([]byte, error) {
	if r.off >= 0 {
		off := r.off
		r.off = -1
		return r.buf[off:r.n], nil
	}
	var err error
	r.n, err = r.r.Read(r.buf)
	return r.buf[:r.n], err
}

func (r *natsReader) ReadString(delim byte) (string, error) {
	var s string
build_string:
	// First look if we have something in the buffer
	if r.off >= 0 {
		i := bytes.IndexByte(r.buf[r.off:r.n], delim)
		if i >= 0 {
			end := r.off + i + 1
			s += string(r.buf[r.off:end])
			r.off = end
			if r.off >= r.n {
				r.off = -1
			}
			return s, nil
		}
		// We did not find the delim, so will have to read more.
		s += string(r.buf[r.off:r.n])
		r.off = -1
	}
	if _, err := r.Read(); err != nil {
		return s, err
	}
	r.off = 0
	goto build_string
}

// createConn will connect to the server and wrap the appropriate
// bufio structures. It will do the right thing when an existing
// connection is in place.
func (nc *Conn) createConn() (err error) {
	if nc.Opts.Timeout < 0 {
		return ErrBadTimeout
	}
	if _, cur := nc.currentServer(); cur == nil {
		return ErrNoServers
	}

	// If we have a reference to an in-process server then establish a
	// connection using that.
	if nc.Opts.InProcessServer != nil {
		conn, err := nc.Opts.InProcessServer.InProcessConn()
		if err != nil {
			return fmt.Errorf("failed to get in-process connection: %w", err)
		}
		nc.conn = conn
		nc.bindToNewConn()
		return nil
	}

	// We will auto-expand host names if they resolve to multiple IPs
	hosts := []string{}
	u := nc.current.url

	if !nc.Opts.SkipHostLookup && net.ParseIP(u.Hostname()) == nil {
		addrs, _ := net.LookupHost(u.Hostname())
		for _, addr := range addrs {
			hosts = append(hosts, net.JoinHostPort(addr, u.Port()))
		}
	}
	// Fall back to what we were given.
	if len(hosts) == 0 {
		hosts = append(hosts, u.Host)
	}

	// CustomDialer takes precedence. If not set, use Opts.Dialer which
	// is set to a default *net.Dialer (in Connect()) if not explicitly
	// set by the user.
	dialer := nc.Opts.CustomDialer
	if dialer == nil {
		// We will copy and shorten the timeout if we have multiple hosts to try.
		copyDialer := *nc.Opts.Dialer
		copyDialer.Timeout = copyDialer.Timeout / time.Duration(len(hosts))
		dialer = &copyDialer
	}

	if len(hosts) > 1 && !nc.Opts.NoRandomize {
		rand.Shuffle(len(hosts), func(i, j int) {
			hosts[i], hosts[j] = hosts[j], hosts[i]
		})
	}
	for _, host := range hosts {
		nc.conn, err = dialer.Dial("tcp", host)
		if err == nil {
			break
		}
	}
	if err != nil {
		return err
	}

	// If scheme starts with "ws" then branch out to websocket code.
	if isWebsocketScheme(u) {
		return nc.wsInitHandshake(u)
	}

	// Reset reader/writer to this new TCP connection
	nc.bindToNewConn()
	return nil
}

type skipTLSDialer interface {
	SkipTLSHandshake() bool
}

// makeTLSConn will wrap an existing Conn using TLS
func (nc *Conn) makeTLSConn() error {
	if nc.Opts.CustomDialer != nil {
		// we do nothing when asked to skip the TLS wrapper
		sd, ok := nc.Opts.CustomDialer.(skipTLSDialer)
		if ok && sd.SkipTLSHandshake() {
			return nil
		}
	}
	// Allow the user to configure their own tls.Config structure.
	tlsCopy := &tls.Config{}
	if nc.Opts.TLSConfig != nil {
		tlsCopy = util.CloneTLSConfig(nc.Opts.TLSConfig)
	}
	if nc.Opts.TLSCertCB != nil {
		cert, err := nc.Opts.TLSCertCB()
		if err != nil {
			return err
		}
		tlsCopy.Certificates = []tls.Certificate{cert}
	}
	if nc.Opts.RootCAsCB != nil {
		rootCAs, err := nc.Opts.RootCAsCB()
		if err != nil {
			return err
		}
		tlsCopy.RootCAs = rootCAs
	}
	// If its blank we will override it with the current host
	if tlsCopy.ServerName == _EMPTY_ {
		if nc.current.tlsName != _EMPTY_ {
			tlsCopy.ServerName = nc.current.tlsName
		} else {
			h, _, _ := net.SplitHostPort(nc.current.url.Host)
			tlsCopy.ServerName = h
		}
	}
	nc.conn = tls.Client(nc.conn, tlsCopy)
	conn := nc.conn.(*tls.Conn)
	if err := conn.Handshake(); err != nil {
		return err
	}
	nc.bindToNewConn()
	return nil
}

// TLSConnectionState retrieves the state of the TLS connection to the server
func (nc *Conn) TLSConnectionState() (tls.ConnectionState, error) {
	if !nc.isConnected() {
		return tls.ConnectionState{}, ErrDisconnected
	}

	nc.mu.RLock()
	conn := nc.conn
	nc.mu.RUnlock()

	tc, ok := conn.(*tls.Conn)
	if !ok {
		return tls.ConnectionState{}, ErrConnectionNotTLS
	}

	return tc.ConnectionState(), nil
}

// waitForExits will wait for all socket watcher Go routines to
// be shutdown before proceeding.
func (nc *Conn) waitForExits() {
	// Kick old flusher forcefully.
	select {
	case nc.fch <- struct{}{}:
	default:
	}

	// Wait for any previous go routines.
	nc.wg.Wait()
}

// ConnectedUrl reports the connected server's URL
func (nc *Conn) ConnectedUrl() string {
	if nc == nil {
		return _EMPTY_
	}

	nc.mu.RLock()
	defer nc.mu.RUnlock()

	if nc.status != CONNECTED {
		return _EMPTY_
	}
	return nc.current.url.String()
}

// ConnectedUrlRedacted reports the connected server's URL with passwords redacted
func (nc *Conn) ConnectedUrlRedacted() string {
	if nc == nil {
		return _EMPTY_
	}

	nc.mu.RLock()
	defer nc.mu.RUnlock()

	if nc.status != CONNECTED {
		return _EMPTY_
	}
	return nc.current.url.Redacted()
}

// ConnectedAddr returns the connected server's IP
func (nc *Conn) ConnectedAddr() string {
	if nc == nil {
		return _EMPTY_
	}

	nc.mu.RLock()
	defer nc.mu.RUnlock()

	if nc.status != CONNECTED {
		return _EMPTY_
	}
	return nc.conn.RemoteAddr().String()
}

// ConnectedServerId reports the connected server's Id
func (nc *Conn) ConnectedServerId() string {
	if nc == nil {
		return _EMPTY_
	}

	nc.mu.RLock()
	defer nc.mu.RUnlock()

	if nc.status != CONNECTED {
		return _EMPTY_
	}
	return nc.info.ID
}

// ConnectedServerName reports the connected server's name
func (nc *Conn) ConnectedServerName() string {
	if nc == nil {
		return _EMPTY_
	}

	nc.mu.RLock()
	defer nc.mu.RUnlock()

	if nc.status != CONNECTED {
		return _EMPTY_
	}
	return nc.info.Name
}

var semVerRe = regexp.MustCompile(`\Av?([0-9]+)\.?([0-9]+)?\.?([0-9]+)?`)

func versionComponents(version string) (major, minor, patch int, err error) {
	m := semVerRe.FindStringSubmatch(version)
	if m == nil {
		return 0, 0, 0, errors.New("invalid semver")
	}
	major, err = strconv.Atoi(m[1])
	if err != nil {
		return -1, -1, -1, err
	}
	minor, err = strconv.Atoi(m[2])
	if err != nil {
		return -1, -1, -1, err
	}
	patch, err = strconv.Atoi(m[3])
	if err != nil {
		return -1, -1, -1, err
	}
	return major, minor, patch, err
}

// Check for minimum server requirement.
func (nc *Conn) serverMinVersion(major, minor, patch int) bool {
	smajor, sminor, spatch, _ := versionComponents(nc.ConnectedServerVersion())
	if smajor < major || (smajor == major && sminor < minor) || (smajor == major && sminor == minor && spatch < patch) {
		return false
	}
	return true
}

// ConnectedServerVersion reports the connected server's version as a string
func (nc *Conn) ConnectedServerVersion() string {
	if nc == nil {
		return _EMPTY_
	}

	nc.mu.RLock()
	defer nc.mu.RUnlock()

	if nc.status != CONNECTED {
		return _EMPTY_
	}
	return nc.info.Version
}

// ConnectedClusterName reports the connected server's cluster name if any
func (nc *Conn) ConnectedClusterName() string {
	if nc == nil {
		return _EMPTY_
	}

	nc.mu.RLock()
	defer nc.mu.RUnlock()

	if nc.status != CONNECTED {
		return _EMPTY_
	}
	return nc.info.Cluster
}

// Low level setup for structs, etc
func (nc *Conn) setup() {
	nc.subs = make(map[int64]*Subscription)
	nc.pongs = make([]chan struct{}, 0, 8)

	nc.fch = make(chan struct{}, flushChanSize)
	nc.rqch = make(chan struct{})

	// Setup scratch outbound buffer for PUB/HPUB
	pub := nc.scratch[:len(_HPUB_P_)]
	copy(pub, _HPUB_P_)
}

// Process a connected connection and initialize properly.
func (nc *Conn) processConnectInit() error {

	// Set our deadline for the whole connect process
	nc.conn.SetDeadline(time.Now().Add(nc.Opts.Timeout))
	defer nc.conn.SetDeadline(time.Time{})

	// Set our status to connecting.
	nc.changeConnStatus(CONNECTING)

	// Process the INFO protocol received from the server
	err := nc.processExpectedInfo()
	if err != nil {
		return err
	}

	// Send the CONNECT protocol along with the initial PING protocol.
	// Wait for the PONG response (or any error that we get from the server).
	err = nc.sendConnect()
	if err != nil {
		return err
	}

	// Reset the number of PING sent out
	nc.pout = 0

	// Start or reset Timer
	if nc.Opts.PingInterval > 0 {
		if nc.ptmr == nil {
			nc.ptmr = time.AfterFunc(nc.Opts.PingInterval, nc.processPingTimer)
		} else {
			nc.ptmr.Reset(nc.Opts.PingInterval)
		}
	}

	// Start the readLoop and flusher go routines, we will wait on both on a reconnect event.
	nc.wg.Add(2)
	go nc.readLoop()
	go nc.flusher()

	// Notify the reader that we are done with the connect handshake, where
	// reads were done synchronously and under the connection lock.
	nc.br.doneWithConnect()

	return nil
}

// Main connect function. Will connect to the nats-server.
func (nc *Conn) connect() (bool, error) {
	var err error
	var connectionEstablished bool

	// Create actual socket connection
	// For first connect we walk all servers in the pool and try
	// to connect immediately.
	nc.mu.Lock()
	defer nc.mu.Unlock()
	nc.initc = true
	// The pool may change inside the loop iteration due to INFO protocol.
	for i := 0; i < len(nc.srvPool); i++ {
		nc.current = nc.srvPool[i]

		if err = nc.createConn(); err == nil {
			// This was moved out of processConnectInit() because
			// that function is now invoked from doReconnect() too.
			nc.setup()

			err = nc.processConnectInit()

			if err == nil {
				nc.current.didConnect = true
				nc.current.reconnects = 0
				nc.current.lastErr = nil
				break
			} else {
				nc.mu.Unlock()
				nc.close(DISCONNECTED, false, err)
				nc.mu.Lock()
				// Do not reset nc.current here since it would prevent
				// RetryOnFailedConnect to work should this be the last server
				// to try before starting doReconnect().
			}
		} else {
			// Cancel out default connection refused, will trigger the
			// No servers error conditional
			if strings.Contains(err.Error(), "connection refused") {
				err = nil
			}
		}
	}

	if err == nil && nc.status != CONNECTED {
		err = ErrNoServers
	}

	if err == nil {
		connectionEstablished = true
		nc.initc = false
	} else if nc.Opts.RetryOnFailedConnect {
		nc.setup()
		nc.changeConnStatus(RECONNECTING)
		nc.bw.switchToPending()
		go nc.doReconnect(ErrNoServers)
		err = nil
	} else {
		nc.current = nil
	}

	return connectionEstablished, err
}

// This will check to see if the connection should be
// secure. This can be dictated from either end and should
// only be called after the INIT protocol has been received.
func (nc *Conn) checkForSecure() error {
	// Check to see if we need to engage TLS
	o := nc.Opts

	// Check for mismatch in setups
	if o.Secure && !nc.info.TLSRequired && !nc.info.TLSAvailable {
		return ErrSecureConnWanted
	} else if nc.info.TLSRequired && !o.Secure {
		// Switch to Secure since server needs TLS.
		o.Secure = true
	}

	// Need to rewrap with bufio
	if o.Secure {
		if err := nc.makeTLSConn(); err != nil {
			return err
		}
	}
	return nil
}

// processExpectedInfo will look for the expected first INFO message
// sent when a connection is established. The lock should be held entering.
func (nc *Conn) processExpectedInfo() error {

	c := &control{}

	// Read the protocol
	err := nc.readOp(c)
	if err != nil {
		return err
	}

	// The nats protocol should send INFO first always.
	if c.op != _INFO_OP_ {
		return ErrNoInfoReceived
	}

	// Parse the protocol
	if err := nc.processInfo(c.args); err != nil {
		return err
	}

	if nc.Opts.Nkey != "" && nc.info.Nonce == "" {
		return ErrNkeysNotSupported
	}

	// For websocket connections, we already switched to TLS if need be,
	// so we are done here.
	if nc.ws {
		return nil
	}

	return nc.checkForSecure()
}

// Sends a protocol control message by queuing into the bufio writer
// and kicking the flush Go routine.  These writes are protected.
func (nc *Conn) sendProto(proto string) {
	nc.mu.Lock()
	nc.bw.appendString(proto)
	nc.kickFlusher()
	nc.mu.Unlock()
}

// Generate a connect protocol message, issuing user/password if
// applicable. The lock is assumed to be held upon entering.
func (nc *Conn) connectProto() (string, error) {
	o := nc.Opts
	var nkey, sig, user, pass, token, ujwt string
	u := nc.current.url.User
	if u != nil {
		// if no password, assume username is authToken
		if _, ok := u.Password(); !ok {
			token = u.Username()
		} else {
			user = u.Username()
			pass, _ = u.Password()
		}
	} else {
		// Take from options (possibly all empty strings)
		user = o.User
		pass = o.Password
		token = o.Token
		nkey = o.Nkey
	}

	// Look for user jwt.
	if o.UserJWT != nil {
		if jwt, err := o.UserJWT(); err != nil {
			return _EMPTY_, err
		} else {
			ujwt = jwt
		}
		if nkey != _EMPTY_ {
			return _EMPTY_, ErrNkeyAndUser
		}
	}

	if ujwt != _EMPTY_ || nkey != _EMPTY_ {
		if o.SignatureCB == nil {
			if ujwt == _EMPTY_ {
				return _EMPTY_, ErrNkeyButNoSigCB
			}
			return _EMPTY_, ErrUserButNoSigCB
		}
		sigraw, err := o.SignatureCB([]byte(nc.info.Nonce))
		if err != nil {
			return _EMPTY_, fmt.Errorf("error signing nonce: %w", err)
		}
		sig = base64.RawURLEncoding.EncodeToString(sigraw)
	}

	if nc.Opts.TokenHandler != nil {
		if token != _EMPTY_ {
			return _EMPTY_, ErrTokenAlreadySet
		}
		token = nc.Opts.TokenHandler()
	}

	// If our server does not support headers then we can't do them or no responders.
	hdrs := nc.info.Headers
	cinfo := connectInfo{o.Verbose, o.Pedantic, ujwt, nkey, sig, user, pass, token,
		o.Secure, o.Name, LangString, Version, clientProtoInfo, !o.NoEcho, hdrs, hdrs}

	b, err := json.Marshal(cinfo)
	if err != nil {
		return _EMPTY_, ErrJsonParse
	}

	// Check if NoEcho is set and we have a server that supports it.
	if o.NoEcho && nc.info.Proto < 1 {
		return _EMPTY_, ErrNoEchoNotSupported
	}

	return fmt.Sprintf(connectProto, b), nil
}

// normalizeErr removes the prefix -ERR, trim spaces and remove the quotes.
func normalizeErr(line string) string {
	s := strings.TrimSpace(strings.TrimPrefix(line, _ERR_OP_))
	s = strings.TrimLeft(strings.TrimRight(s, "'"), "'")
	return s
}

// natsProtoErr represents an -ERR protocol message sent by the server.
type natsProtoErr struct {
	description string
}

func (nerr *natsProtoErr) Error() string {
	return fmt.Sprintf("nats: %s", nerr.description)
}

func (nerr *natsProtoErr) Is(err error) bool {
	return strings.ToLower(nerr.Error()) == err.Error()
}

// Send a connect protocol message to the server, issue user/password if
// applicable. Will wait for a flush to return from the server for error
// processing.
func (nc *Conn) sendConnect() error {
	// Construct the CONNECT protocol string
	cProto, err := nc.connectProto()
	if err != nil {
		return err
	}

	// Write the protocol and PING directly to the underlying writer.
	if err := nc.bw.writeDirect(cProto, pingProto); err != nil {
		return err
	}

	// We don't want to read more than we need here, otherwise
	// we would need to transfer the excess read data to the readLoop.
	// Since in normal situations we just are looking for a PONG\r\n,
	// reading byte-by-byte here is ok.
	proto, err := nc.readProto()
	if err != nil {
		if !nc.initc && nc.Opts.AsyncErrorCB != nil {
			nc.ach.push(func() { nc.Opts.AsyncErrorCB(nc, nil, err) })
		}
		return err
	}

	// If opts.Verbose is set, handle +OK
	if nc.Opts.Verbose && proto == okProto {
		// Read the rest now...
		proto, err = nc.readProto()
		if err != nil {
			if !nc.initc && nc.Opts.AsyncErrorCB != nil {
				nc.ach.push(func() { nc.Opts.AsyncErrorCB(nc, nil, err) })
			}
			return err
		}
	}

	// We expect a PONG
	if proto != pongProto {
		// But it could be something else, like -ERR

		// Since we no longer use ReadLine(), trim the trailing "\r\n"
		proto = strings.TrimRight(proto, "\r\n")

		// If it's a server error...
		if strings.HasPrefix(proto, _ERR_OP_) {
			// Remove -ERR, trim spaces and quotes, and convert to lower case.
			proto = normalizeErr(proto)

			// Check if this is an auth error
			if authErr := checkAuthError(strings.ToLower(proto)); authErr != nil {
				// This will schedule an async error if we are in reconnect,
				// and keep track of the auth error for the current server.
				// If we have got the same error twice, this sets nc.ar to true to
				// indicate that the reconnect should be aborted (will be checked
				// in doReconnect()).
				nc.processAuthError(authErr)
			}
			return &natsProtoErr{proto}
		}

		// Notify that we got an unexpected protocol.
		return fmt.Errorf("nats: expected '%s', got '%s'", _PONG_OP_, proto)
	}

	// This is where we are truly connected.
	nc.changeConnStatus(CONNECTED)

	return nil
}

// reads a protocol line.
func (nc *Conn) readProto() (string, error) {
	return nc.br.ReadString('\n')
}

// A control protocol line.
type control struct {
	op, args string
}

// Read a control line and process the intended op.
func (nc *Conn) readOp(c *control) error {
	line, err := nc.readProto()
	if err != nil {
		return err
	}
	parseControl(line, c)
	return nil
}

// Parse a control line from the server.
func parseControl(line string, c *control) {
	toks := strings.SplitN(line, _SPC_, 2)
	if len(toks) == 1 {
		c.op = strings.TrimSpace(toks[0])
		c.args = _EMPTY_
	} else if len(toks) == 2 {
		c.op, c.args = strings.TrimSpace(toks[0]), strings.TrimSpace(toks[1])
	} else {
		c.op = _EMPTY_
	}
}

// flushReconnectPendingItems will push the pending items that were
// gathered while we were in a RECONNECTING state to the socket.
func (nc *Conn) flushReconnectPendingItems() error {
	return nc.bw.flushPendingBuffer()
}

// Stops the ping timer if set.
// Connection lock is held on entry.
func (nc *Conn) stopPingTimer() {
	if nc.ptmr != nil {
		nc.ptmr.Stop()
	}
}

// Try to reconnect using the option parameters.
// This function assumes we are allowed to reconnect.
func (nc *Conn) doReconnect(err error) {
	// We want to make sure we have the other watchers shutdown properly
	// here before we proceed past this point.
	nc.waitForExits()

	// FIXME(dlc) - We have an issue here if we have
	// outstanding flush points (pongs) and they were not
	// sent out, but are still in the pipe.

	// Hold the lock manually and release where needed below,
	// can't do defer here.
	nc.mu.Lock()

	// Clear any errors.
	nc.err = nil
	// Perform appropriate callback if needed for a disconnect.
	// DisconnectedErrCB has priority over deprecated DisconnectedCB
	if !nc.initc {
		if nc.Opts.DisconnectedErrCB != nil {
			nc.ach.push(func() { nc.Opts.DisconnectedErrCB(nc, err) })
		} else if nc.Opts.DisconnectedCB != nil {
			nc.ach.push(func() { nc.Opts.DisconnectedCB(nc) })
		}
	}

	// This is used to wait on go routines exit if we start them in the loop
	// but an error occurs after that.
	waitForGoRoutines := false
	var rt *time.Timer
	// Channel used to kick routine out of sleep when conn is closed.
	rqch := nc.rqch
	// Counter that is increased when the whole list of servers has been tried.
	var wlf int

	var jitter time.Duration
	var rw time.Duration
	// If a custom reconnect delay handler is set, this takes precedence.
	crd := nc.Opts.CustomReconnectDelayCB
	if crd == nil {
		rw = nc.Opts.ReconnectWait
		// TODO: since we sleep only after the whole list has been tried, we can't
		// rely on individual *srv to know if it is a TLS or non-TLS url.
		// We have to pick which type of jitter to use, for now, we use these hints:
		jitter = nc.Opts.ReconnectJitter
		if nc.Opts.Secure || nc.Opts.TLSConfig != nil {
			jitter = nc.Opts.ReconnectJitterTLS
		}
	}

	for i := 0; len(nc.srvPool) > 0; {
		cur, err := nc.selectNextServer()
		if err != nil {
			nc.err = err
			break
		}

		doSleep := i+1 >= len(nc.srvPool)
		nc.mu.Unlock()

		if !doSleep {
			i++
			// Release the lock to give a chance to a concurrent nc.Close() to break the loop.
			runtime.Gosched()
		} else {
			i = 0
			var st time.Duration
			if crd != nil {
				wlf++
				st = crd(wlf)
			} else {
				st = rw
				if jitter > 0 {
					st += time.Duration(rand.Int63n(int64(jitter)))
				}
			}
			if rt == nil {
				rt = time.NewTimer(st)
			} else {
				rt.Reset(st)
			}
			select {
			case <-rqch:
				rt.Stop()
			case <-rt.C:
			}
		}
		// If the readLoop, etc.. go routines were started, wait for them to complete.
		if waitForGoRoutines {
			nc.waitForExits()
			waitForGoRoutines = false
		}
		nc.mu.Lock()

		// Check if we have been closed first.
		if nc.isClosed() {
			break
		}

		// Mark that we tried a reconnect
		cur.reconnects++

		// Try to create a new connection
		err = nc.createConn()

		// Not yet connected, retry...
		// Continue to hold the lock
		if err != nil {
			nc.err = nil
			continue
		}

		// We are reconnected
		nc.Reconnects++

		// Process connect logic
		if nc.err = nc.processConnectInit(); nc.err != nil {
			// Check if we should abort reconnect. If so, break out
			// of the loop and connection will be closed.
			if nc.ar {
				break
			}
			nc.changeConnStatus(RECONNECTING)
			continue
		}

		// Clear possible lastErr under the connection lock after
		// a successful processConnectInit().
		nc.current.lastErr = nil

		// Clear out server stats for the server we connected to..
		cur.didConnect = true
		cur.reconnects = 0

		// Send existing subscription state
		nc.resendSubscriptions()

		// Now send off and clear pending buffer
		nc.err = nc.flushReconnectPendingItems()
		if nc.err != nil {
			nc.changeConnStatus(RECONNECTING)
			// Stop the ping timer (if set)
			nc.stopPingTimer()
			// Since processConnectInit() returned without error, the
			// go routines were started, so wait for them to return
			// on the next iteration (after releasing the lock).
			waitForGoRoutines = true
			continue
		}

		// Done with the pending buffer
		nc.bw.doneWithPending()

		// This is where we are truly connected.
		nc.changeConnStatus(CONNECTED)

		// If we are here with a retry on failed connect, indicate that the
		// initial connect is now complete.
		nc.initc = false

		// Queue up the reconnect callback.
		if nc.Opts.ReconnectedCB != nil {
			nc.ach.push(func() { nc.Opts.ReconnectedCB(nc) })
		}

		// Release lock here, we will return below.
		nc.mu.Unlock()

		// Make sure to flush everything
		nc.Flush()

		return
	}

	// Call into close.. We have no servers left..
	if nc.err == nil {
		nc.err = ErrNoServers
	}
	nc.mu.Unlock()
	nc.close(CLOSED, true, nil)
}

// processOpErr handles errors from reading or parsing the protocol.
// The lock should not be held entering this function.
func (nc *Conn) processOpErr(err error) {
	nc.mu.Lock()
	if nc.isConnecting() || nc.isClosed() || nc.isReconnecting() {
		nc.mu.Unlock()
		return
	}

	if nc.Opts.AllowReconnect && nc.status == CONNECTED {
		// Set our new status
		nc.changeConnStatus(RECONNECTING)
		// Stop ping timer if set
		nc.stopPingTimer()
		if nc.conn != nil {
			nc.conn.Close()
			nc.conn = nil
		}

		// Create pending buffer before reconnecting.
		nc.bw.switchToPending()

		// Clear any queued pongs, e.g. pending flush calls.
		nc.clearPendingFlushCalls()

		go nc.doReconnect(err)
		nc.mu.Unlock()
		return
	}

	nc.changeConnStatus(DISCONNECTED)
	nc.err = err
	nc.mu.Unlock()
	nc.close(CLOSED, true, nil)
}

// dispatch is responsible for calling any async callbacks
func (ac *asyncCallbacksHandler) asyncCBDispatcher() {
	for {
		ac.mu.Lock()
		// Protect for spurious wakeups. We should get out of the
		// wait only if there is an element to pop from the list.
		for ac.head == nil {
			ac.cond.Wait()
		}
		cur := ac.head
		ac.head = cur.next
		if cur == ac.tail {
			ac.tail = nil
		}
		ac.mu.Unlock()

		// This signals that the dispatcher has been closed and all
		// previous callbacks have been dispatched.
		if cur.f == nil {
			return
		}
		// Invoke callback outside of handler's lock
		cur.f()
	}
}

// Add the given function to the tail of the list and
// signals the dispatcher.
func (ac *asyncCallbacksHandler) push(f func()) {
	ac.pushOrClose(f, false)
}

// Signals that we are closing...
func (ac *asyncCallbacksHandler) close() {
	ac.pushOrClose(nil, true)
}

// Add the given function to the tail of the list and
// signals the dispatcher.
func (ac *asyncCallbacksHandler) pushOrClose(f func(), close bool) {
	ac.mu.Lock()
	defer ac.mu.Unlock()
	// Make sure that library is not calling push with nil function,
	// since this is used to notify the dispatcher that it should stop.
	if !close && f == nil {
		panic("pushing a nil callback")
	}
	cb := &asyncCB{f: f}
	if ac.tail != nil {
		ac.tail.next = cb
	} else {
		ac.head = cb
	}
	ac.tail = cb
	if close {
		ac.cond.Broadcast()
	} else {
		ac.cond.Signal()
	}
}

// readLoop() will sit on the socket reading and processing the
// protocol from the server. It will dispatch appropriately based
// on the op type.
func (nc *Conn) readLoop() {
	// Release the wait group on exit
	defer nc.wg.Done()

	// Create a parseState if needed.
	nc.mu.Lock()
	if nc.ps == nil {
		nc.ps = &parseState{}
	}
	conn := nc.conn
	br := nc.br
	nc.mu.Unlock()

	if conn == nil {
		return
	}

	for {
		buf, err := br.Read()
		if err == nil {
			// With websocket, it is possible that there is no error but
			// also no buffer returned (either WS control message or read of a
			// partial compressed message). We could call parse(buf) which
			// would ignore an empty buffer, but simply go back to top of the loop.
			if len(buf) == 0 {
				continue
			}
			err = nc.parse(buf)
		}
		if err != nil {
			nc.processOpErr(err)
			break
		}
	}
	// Clear the parseState here..
	nc.mu.Lock()
	nc.ps = nil
	nc.mu.Unlock()
}

// waitForMsgs waits on the conditional shared with readLoop and processMsg.
// It is used to deliver messages to asynchronous subscribers.
func (nc *Conn) waitForMsgs(s *Subscription) {
	var closed bool
	var delivered, max uint64

	// Used to account for adjustments to sub.pBytes when we wrap back around.
	msgLen := -1

	for {
		s.mu.Lock()
		// Do accounting for last msg delivered here so we only lock once
		// and drain state trips after callback has returned.
		if msgLen >= 0 {
			s.pMsgs--
			s.pBytes -= msgLen
			msgLen = -1
		}

		if s.pHead == nil && !s.closed {
			s.pCond.Wait()
		}
		// Pop the msg off the list
		m := s.pHead
		if m != nil {
			s.pHead = m.next
			if s.pHead == nil {
				s.pTail = nil
			}
			if m.barrier != nil {
				s.mu.Unlock()
				if atomic.AddInt64(&m.barrier.refs, -1) == 0 {
					m.barrier.f()
				}
				continue
			}
			msgLen = len(m.Data)
		}
		mcb := s.mcb
		max = s.max
		closed = s.closed
		var fcReply string
		if !s.closed {
			s.delivered++
			delivered = s.delivered
			if s.jsi != nil {
				fcReply = s.checkForFlowControlResponse()
			}
		}
		s.mu.Unlock()

		// Respond to flow control if applicable
		if fcReply != _EMPTY_ {
			nc.Publish(fcReply, nil)
		}

		if closed {
			break
		}

		// Deliver the message.
		if m != nil && (max == 0 || delivered <= max) {
			mcb(m)
		}
		// If we have hit the max for delivered msgs, remove sub.
		if max > 0 && delivered >= max {
			nc.mu.Lock()
			nc.removeSub(s)
			nc.mu.Unlock()
			break
		}
	}
	// Check for barrier messages
	s.mu.Lock()
	for m := s.pHead; m != nil; m = s.pHead {
		if m.barrier != nil {
			s.mu.Unlock()
			if atomic.AddInt64(&m.barrier.refs, -1) == 0 {
				m.barrier.f()
			}
			s.mu.Lock()
		}
		s.pHead = m.next
	}
	// Now check for pDone
	done := s.pDone
	s.mu.Unlock()

	if done != nil {
		done()
	}
}

// Used for debugging and simulating loss for certain tests.
// Return what is to be used. If we return nil the message will be dropped.
type msgFilter func(m *Msg) *Msg

func (nc *Conn) addMsgFilter(subject string, filter msgFilter) {
	nc.subsMu.Lock()
	defer nc.subsMu.Unlock()

	if nc.filters == nil {
		nc.filters = make(map[string]msgFilter)
	}
	nc.filters[subject] = filter
}

func (nc *Conn) removeMsgFilter(subject string) {
	nc.subsMu.Lock()
	defer nc.subsMu.Unlock()

	if nc.filters != nil {
		delete(nc.filters, subject)
		if len(nc.filters) == 0 {
			nc.filters = nil
		}
	}
}

// processMsg is called by parse and will place the msg on the
// appropriate channel/pending queue for processing. If the channel is full,
// or the pending queue is over the pending limits, the connection is
// considered a slow consumer.
func (nc *Conn) processMsg(data []byte) {
	// Stats
	atomic.AddUint64(&nc.InMsgs, 1)
	atomic.AddUint64(&nc.InBytes, uint64(len(data)))

	// Don't lock the connection to avoid server cutting us off if the
	// flusher is holding the connection lock, trying to send to the server
	// that is itself trying to send data to us.
	nc.subsMu.RLock()
	sub := nc.subs[nc.ps.ma.sid]
	var mf msgFilter
	if nc.filters != nil {
		mf = nc.filters[string(nc.ps.ma.subject)]
	}
	nc.subsMu.RUnlock()

	if sub == nil {
		return
	}

	// Copy them into string
	subj := string(nc.ps.ma.subject)
	reply := string(nc.ps.ma.reply)

	// Doing message create outside of the sub's lock to reduce contention.
	// It's possible that we end-up not using the message, but that's ok.

	// FIXME(dlc): Need to copy, should/can do COW?
	var msgPayload = data
	if !nc.ps.msgCopied {
		msgPayload = make([]byte, len(data))
		copy(msgPayload, data)
	}

	// Check if we have headers encoded here.
	var h Header
	var err error
	var ctrlMsg bool
	var ctrlType int
	var fcReply string

	if nc.ps.ma.hdr > 0 {
		hbuf := msgPayload[:nc.ps.ma.hdr]
		msgPayload = msgPayload[nc.ps.ma.hdr:]
		h, err = DecodeHeadersMsg(hbuf)
		if err != nil {
			// We will pass the message through but send async error.
			nc.mu.Lock()
			nc.err = ErrBadHeaderMsg
			if nc.Opts.AsyncErrorCB != nil {
				nc.ach.push(func() { nc.Opts.AsyncErrorCB(nc, sub, ErrBadHeaderMsg) })
			}
			nc.mu.Unlock()
		}
	}

	// FIXME(dlc): Should we recycle these containers?
	m := &Msg{
		Subject: subj,
		Reply:   reply,
		Header:  h,
		Data:    msgPayload,
		Sub:     sub,
		wsz:     len(data) + len(subj) + len(reply),
	}

	// Check for message filters.
	if mf != nil {
		if m = mf(m); m == nil {
			// Drop message.
			return
		}
	}

	sub.mu.Lock()

	// Check if closed.
	if sub.closed {
		sub.mu.Unlock()
		return
	}

	// Skip flow control messages in case of using a JetStream context.
	jsi := sub.jsi
	if jsi != nil {
		// There has to be a header for it to be a control message.
		if h != nil {
			ctrlMsg, ctrlType = isJSControlMessage(m)
			if ctrlMsg && ctrlType == jsCtrlHB {
				// Check if the heartbeat has a "Consumer Stalled" header, if
				// so, the value is the FC reply to send a nil message to.
				// We will send it at the end of this function.
				fcReply = m.Header.Get(consumerStalledHdr)
			}
		}
		// Check for ordered consumer here. If checkOrderedMsgs returns true that means it detected a gap.
		if !ctrlMsg && jsi.ordered && sub.checkOrderedMsgs(m) {
			sub.mu.Unlock()
			return
		}
	}

	// Skip processing if this is a control message.
	if !ctrlMsg {
		var chanSubCheckFC bool
		// Subscription internal stats (applicable only for non ChanSubscription's)
		if sub.typ != ChanSubscription {
			sub.pMsgs++
			if sub.pMsgs > sub.pMsgsMax {
				sub.pMsgsMax = sub.pMsgs
			}
			sub.pBytes += len(m.Data)
			if sub.pBytes > sub.pBytesMax {
				sub.pBytesMax = sub.pBytes
			}

			// Check for a Slow Consumer
			if (sub.pMsgsLimit > 0 && sub.pMsgs > sub.pMsgsLimit) ||
				(sub.pBytesLimit > 0 && sub.pBytes > sub.pBytesLimit) {
				goto slowConsumer
			}
		} else if jsi != nil {
			chanSubCheckFC = true
		}

		// We have two modes of delivery. One is the channel, used by channel
		// subscribers and syncSubscribers, the other is a linked list for async.
		if sub.mch != nil {
			select {
			case sub.mch <- m:
			default:
				goto slowConsumer
			}
		} else {
			// Push onto the async pList
			if sub.pHead == nil {
				sub.pHead = m
				sub.pTail = m
				if sub.pCond != nil {
					sub.pCond.Signal()
				}
			} else {
				sub.pTail.next = m
				sub.pTail = m
			}
		}
		if jsi != nil {
			// Store the ACK metadata from the message to
			// compare later on with the received heartbeat.
			sub.trackSequences(m.Reply)
			if chanSubCheckFC {
				// For ChanSubscription, since we can't call this when a message
				// is "delivered" (since user is pull from their own channel),
				// we have a go routine that does this check, however, we do it
				// also here to make it much more responsive. The go routine is
				// really to avoid stalling when there is no new messages coming.
				fcReply = sub.checkForFlowControlResponse()
			}
		}
	} else if ctrlType == jsCtrlFC && m.Reply != _EMPTY_ {
		// This is a flow control message.
		// We will schedule the send of the FC reply once we have delivered the
		// DATA message that was received before this flow control message, which
		// has sequence `jsi.fciseq`. However, it is possible that this message
		// has already been delivered, in that case, we need to send the FC reply now.
		if sub.getJSDelivered() >= jsi.fciseq {
			fcReply = m.Reply
		} else {
			// Schedule a reply after the previous message is delivered.
			sub.scheduleFlowControlResponse(m.Reply)
		}
	}

	// Clear any SlowConsumer status.
	sub.sc = false
	sub.mu.Unlock()

	if fcReply != _EMPTY_ {
		nc.Publish(fcReply, nil)
	}

	// Handle control heartbeat messages.
	if ctrlMsg && ctrlType == jsCtrlHB && m.Reply == _EMPTY_ {
		nc.checkForSequenceMismatch(m, sub, jsi)
	}

	return

slowConsumer:
	sub.dropped++
	sc := !sub.sc
	sub.sc = true
	// Undo stats from above
	if sub.typ != ChanSubscription {
		sub.pMsgs--
		sub.pBytes -= len(m.Data)
	}
	sub.mu.Unlock()
	if sc {
		// Now we need connection's lock and we may end-up in the situation
		// that we were trying to avoid, except that in this case, the client
		// is already experiencing client-side slow consumer situation.
		nc.mu.Lock()
		nc.err = ErrSlowConsumer
		if nc.Opts.AsyncErrorCB != nil {
			nc.ach.push(func() { nc.Opts.AsyncErrorCB(nc, sub, ErrSlowConsumer) })
		}
		nc.mu.Unlock()
	}
}

// processPermissionsViolation is called when the server signals a subject
// permissions violation on either publish or subscribe.
func (nc *Conn) processPermissionsViolation(err string) {
	nc.mu.Lock()
	// create error here so we can pass it as a closure to the async cb dispatcher.
	e := errors.New("nats: " + err)
	nc.err = e
	if nc.Opts.AsyncErrorCB != nil {
		nc.ach.push(func() { nc.Opts.AsyncErrorCB(nc, nil, e) })
	}
	nc.mu.Unlock()
}

// processAuthError generally processing for auth errors. We want to do retries
// unless we get the same error again. This allows us for instance to swap credentials
// and have the app reconnect, but if nothing is changing we should bail.
// This function will return true if the connection should be closed, false otherwise.
// Connection lock is held on entry
func (nc *Conn) processAuthError(err error) bool {
	nc.err = err
	if !nc.initc && nc.Opts.AsyncErrorCB != nil {
		nc.ach.push(func() { nc.Opts.AsyncErrorCB(nc, nil, err) })
	}
	// We should give up if we tried twice on this server and got the
	// same error. This behavior can be modified using IgnoreAuthErrorAbort.
	if nc.current.lastErr == err && !nc.Opts.IgnoreAuthErrorAbort {
		nc.ar = true
	} else {
		nc.current.lastErr = err
	}
	return nc.ar
}

// flusher is a separate Go routine that will process flush requests for the write
// bufio. This allows coalescing of writes to the underlying socket.
func (nc *Conn) flusher() {
	// Release the wait group
	defer nc.wg.Done()

	// snapshot the bw and conn since they can change from underneath of us.
	nc.mu.Lock()
	bw := nc.bw
	conn := nc.conn
	fch := nc.fch
	nc.mu.Unlock()

	if conn == nil || bw == nil {
		return
	}

	for {
		if _, ok := <-fch; !ok {
			return
		}
		nc.mu.Lock()

		// Check to see if we should bail out.
		if !nc.isConnected() || nc.isConnecting() || conn != nc.conn {
			nc.mu.Unlock()
			return
		}
		if bw.buffered() > 0 {
			if err := bw.flush(); err != nil {
				if nc.err == nil {
					nc.err = err
				}
				if nc.Opts.AsyncErrorCB != nil {
					nc.ach.push(func() { nc.Opts.AsyncErrorCB(nc, nil, err) })
				}
			}
		}
		nc.mu.Unlock()
	}
}

// processPing will send an immediate pong protocol response to the
// server. The server uses this mechanism to detect dead clients.
func (nc *Conn) processPing() {
	nc.sendProto(pongProto)
}

// processPong is used to process responses to the client's ping
// messages. We use pings for the flush mechanism as well.
func (nc *Conn) processPong() {
	var ch chan struct{}

	nc.mu.Lock()
	if len(nc.pongs) > 0 {
		ch = nc.pongs[0]
		nc.pongs = append(nc.pongs[:0], nc.pongs[1:]...)
	}
	nc.pout = 0
	nc.mu.Unlock()
	if ch != nil {
		ch <- struct{}{}
	}
}

// processOK is a placeholder for processing OK messages.
func (nc *Conn) processOK() {
	// do nothing
}

// processInfo is used to parse the info messages sent
// from the server.
// This function may update the server pool.
func (nc *Conn) processInfo(info string) error {
	if info == _EMPTY_ {
		return nil
	}
	var ncInfo serverInfo
	if err := json.Unmarshal([]byte(info), &ncInfo); err != nil {
		return err
	}

	// Copy content into connection's info structure.
	nc.info = ncInfo
	// The array could be empty/not present on initial connect,
	// if advertise is disabled on that server, or servers that
	// did not include themselves in the async INFO protocol.
	// If empty, do not remove the implicit servers from the pool.
	if len(nc.info.ConnectURLs) == 0 {
		if !nc.initc && ncInfo.LameDuckMode && nc.Opts.LameDuckModeHandler != nil {
			nc.ach.push(func() { nc.Opts.LameDuckModeHandler(nc) })
		}
		return nil
	}
	// Note about pool randomization: when the pool was first created,
	// it was randomized (if allowed). We keep the order the same (removing
	// implicit servers that are no longer sent to us). New URLs are sent
	// to us in no specific order so don't need extra randomization.
	hasNew := false
	// This is what we got from the server we are connected to.
	urls := nc.info.ConnectURLs
	// Transform that to a map for easy lookups
	tmp := make(map[string]struct{}, len(urls))
	for _, curl := range urls {
		tmp[curl] = struct{}{}
	}
	// Walk the pool and removed the implicit servers that are no longer in the
	// given array/map
	sp := nc.srvPool
	for i := 0; i < len(sp); i++ {
		srv := sp[i]
		curl := srv.url.Host
		// Check if this URL is in the INFO protocol
		_, inInfo := tmp[curl]
		// Remove from the temp map so that at the end we are left with only
		// new (or restarted) servers that need to be added to the pool.
		delete(tmp, curl)
		// Keep servers that were set through Options, but also the one that
		// we are currently connected to (even if it is a discovered server).
		if !srv.isImplicit || srv.url == nc.current.url {
			continue
		}
		if !inInfo {
			// Remove from server pool. Keep current order.
			copy(sp[i:], sp[i+1:])
			nc.srvPool = sp[:len(sp)-1]
			sp = nc.srvPool
			i--
		}
	}
	// Figure out if we should save off the current non-IP hostname if we encounter a bare IP.
	saveTLS := nc.current != nil && !hostIsIP(nc.current.url)

	// If there are any left in the tmp map, these are new (or restarted) servers
	// and need to be added to the pool.
	for curl := range tmp {
		// Before adding, check if this is a new (as in never seen) URL.
		// This is used to figure out if we invoke the DiscoveredServersCB
		if _, present := nc.urls[curl]; !present {
			hasNew = true
		}
		nc.addURLToPool(fmt.Sprintf("%s://%s", nc.connScheme(), curl), true, saveTLS)
	}
	if hasNew {
		// Randomize the pool if allowed but leave the first URL in place.
		if !nc.Opts.NoRandomize {
			nc.shufflePool(1)
		}
		if !nc.initc && nc.Opts.DiscoveredServersCB != nil {
			nc.ach.push(func() { nc.Opts.DiscoveredServersCB(nc) })
		}
	}
	if !nc.initc && ncInfo.LameDuckMode && nc.Opts.LameDuckModeHandler != nil {
		nc.ach.push(func() { nc.Opts.LameDuckModeHandler(nc) })
	}
	return nil
}

// processAsyncInfo does the same than processInfo, but is called
// from the parser. Calls processInfo under connection's lock
// protection.
func (nc *Conn) processAsyncInfo(info []byte) {
	nc.mu.Lock()
	// Ignore errors, we will simply not update the server pool...
	nc.processInfo(string(info))
	nc.mu.Unlock()
}

// LastError reports the last error encountered via the connection.
// It can be used reliably within ClosedCB in order to find out reason
// why connection was closed for example.
func (nc *Conn) LastError() error {
	if nc == nil {
		return ErrInvalidConnection
	}
	nc.mu.RLock()
	err := nc.err
	nc.mu.RUnlock()
	return err
}

// Check if the given error string is an auth error, and if so returns
// the corresponding ErrXXX error, nil otherwise
func checkAuthError(e string) error {
	if strings.HasPrefix(e, AUTHORIZATION_ERR) {
		return ErrAuthorization
	}
	if strings.HasPrefix(e, AUTHENTICATION_EXPIRED_ERR) {
		return ErrAuthExpired
	}
	if strings.HasPrefix(e, AUTHENTICATION_REVOKED_ERR) {
		return ErrAuthRevoked
	}
	if strings.HasPrefix(e, ACCOUNT_AUTHENTICATION_EXPIRED_ERR) {
		return ErrAccountAuthExpired
	}
	return nil
}

// processErr processes any error messages from the server and
// sets the connection's LastError.
func (nc *Conn) processErr(ie string) {
	// Trim, remove quotes
	ne := normalizeErr(ie)
	// convert to lower case.
	e := strings.ToLower(ne)

	close := false

	// FIXME(dlc) - process Slow Consumer signals special.
	if e == STALE_CONNECTION {
		nc.processOpErr(ErrStaleConnection)
	} else if e == MAX_CONNECTIONS_ERR {
		nc.processOpErr(ErrMaxConnectionsExceeded)
	} else if strings.HasPrefix(e, PERMISSIONS_ERR) {
		nc.processPermissionsViolation(ne)
	} else if authErr := checkAuthError(e); authErr != nil {
		nc.mu.Lock()
		close = nc.processAuthError(authErr)
		nc.mu.Unlock()
	} else {
		close = true
		nc.mu.Lock()
		nc.err = errors.New("nats: " + ne)
		nc.mu.Unlock()
	}
	if close {
		nc.close(CLOSED, true, nil)
	}
}

// kickFlusher will send a bool on a channel to kick the
// flush Go routine to flush data to the server.
func (nc *Conn) kickFlusher() {
	if nc.bw != nil {
		select {
		case nc.fch <- struct{}{}:
		default:
		}
	}
}

// Publish publishes the data argument to the given subject. The data
// argument is left untouched and needs to be correctly interpreted on
// the receiver.
func (nc *Conn) Publish(subj string, data []byte) error {
	return nc.publish(subj, _EMPTY_, nil, data)
}

// Header represents the optional Header for a NATS message,
// based on the implementation of http.Header.
type Header map[string][]string

// Add adds the key, value pair to the header. It is case-sensitive
// and appends to any existing values associated with key.
func (h Header) Add(key, value string) {
	h[key] = append(h[key], value)
}

// Set sets the header entries associated with key to the single
// element value. It is case-sensitive and replaces any existing
// values associated with key.
func (h Header) Set(key, value string) {
	h[key] = []string{value}
}

// Get gets the first value associated with the given key.
// It is case-sensitive.
func (h Header) Get(key string) string {
	if h == nil {
		return _EMPTY_
	}
	if v := h[key]; v != nil {
		return v[0]
	}
	return _EMPTY_
}

// Values returns all values associated with the given key.
// It is case-sensitive.
func (h Header) Values(key string) []string {
	return h[key]
}

// Del deletes the values associated with a key.
// It is case-sensitive.
func (h Header) Del(key string) {
	delete(h, key)
}

// NewMsg creates a message for publishing that will use headers.
func NewMsg(subject string) *Msg {
	return &Msg{
		Subject: subject,
		Header:  make(Header),
	}
}

const (
	hdrLine            = "NATS/1.0\r\n"
	crlf               = "\r\n"
	hdrPreEnd          = len(hdrLine) - len(crlf)
	statusHdr          = "Status"
	descrHdr           = "Description"
	lastConsumerSeqHdr = "Nats-Last-Consumer"
	lastStreamSeqHdr   = "Nats-Last-Stream"
	consumerStalledHdr = "Nats-Consumer-Stalled"
	noResponders       = "503"
	noMessagesSts      = "404"
	reqTimeoutSts      = "408"
	jetStream409Sts    = "409"
	controlMsg         = "100"
	statusLen          = 3 // e.g. 20x, 40x, 50x
)

// DecodeHeadersMsg will decode and headers.
func DecodeHeadersMsg(data []byte) (Header, error) {
	br := bufio.NewReaderSize(bytes.NewReader(data), 128)
	tp := textproto.NewReader(br)
	l, err := tp.ReadLine()
	if err != nil || len(l) < hdrPreEnd || l[:hdrPreEnd] != hdrLine[:hdrPreEnd] {
		return nil, ErrBadHeaderMsg
	}

	mh, err := readMIMEHeader(tp)
	if err != nil {
		return nil, err
	}

	// Check if we have an inlined status.
	if len(l) > hdrPreEnd {
		var description string
		status := strings.TrimSpace(l[hdrPreEnd:])
		if len(status) != statusLen {
			description = strings.TrimSpace(status[statusLen:])
			status = status[:statusLen]
		}
		mh.Add(statusHdr, status)
		if len(description) > 0 {
			mh.Add(descrHdr, description)
		}
	}
	return Header(mh), nil
}

// readMIMEHeader returns a MIMEHeader that preserves the
// original case of the MIME header, based on the implementation
// of textproto.ReadMIMEHeader.
//
// https://golang.org/pkg/net/textproto/#Reader.ReadMIMEHeader
func readMIMEHeader(tp *textproto.Reader) (textproto.MIMEHeader, error) {
	m := make(textproto.MIMEHeader)
	for {
		kv, err := tp.ReadLine()
		if len(kv) == 0 {
			return m, err
		}

		// Process key fetching original case.
		i := bytes.IndexByte([]byte(kv), ':')
		if i < 0 {
			return nil, ErrBadHeaderMsg
		}
		key := kv[:i]
		if key == "" {
			// Skip empty keys.
			continue
		}
		i++
		for i < len(kv) && (kv[i] == ' ' || kv[i] == '\t') {
			i++
		}
		value := string(kv[i:])
		m[key] = append(m[key], value)
		if err != nil {
			return m, err
		}
	}
}

// PublishMsg publishes the Msg structure, which includes the
// Subject, an optional Reply and an optional Data field.
func (nc *Conn) PublishMsg(m *Msg) error {
	if m == nil {
		return ErrInvalidMsg
	}
	hdr, err := m.headerBytes()
	if err != nil {
		return err
	}
	return nc.publish(m.Subject, m.Reply, hdr, m.Data)
}

// PublishRequest will perform a Publish() expecting a response on the
// reply subject. Use Request() for automatically waiting for a response
// inline.
func (nc *Conn) PublishRequest(subj, reply string, data []byte) error {
	return nc.publish(subj, reply, nil, data)
}

// Used for handrolled Itoa
const digits = "0123456789"

// publish is the internal function to publish messages to a nats-server.
// Sends a protocol data message by queuing into the bufio writer
// and kicking the flush go routine. These writes should be protected.
func (nc *Conn) publish(subj, reply string, hdr, data []byte) error {
	if nc == nil {
		return ErrInvalidConnection
	}
	if subj == "" {
		return ErrBadSubject
	}
	nc.mu.Lock()

	// Check if headers attempted to be sent to server that does not support them.
	if len(hdr) > 0 && !nc.info.Headers {
		nc.mu.Unlock()
		return ErrHeadersNotSupported
	}

	if nc.isClosed() {
		nc.mu.Unlock()
		return ErrConnectionClosed
	}

	if nc.isDrainingPubs() {
		nc.mu.Unlock()
		return ErrConnectionDraining
	}

	// Proactively reject payloads over the threshold set by server.
	msgSize := int64(len(data) + len(hdr))
	// Skip this check if we are not yet connected (RetryOnFailedConnect)
	if !nc.initc && msgSize > nc.info.MaxPayload {
		nc.mu.Unlock()
		return ErrMaxPayload
	}

	// Check if we are reconnecting, and if so check if
	// we have exceeded our reconnect outbound buffer limits.
	if nc.bw.atLimitIfUsingPending() {
		nc.mu.Unlock()
		return ErrReconnectBufExceeded
	}

	var mh []byte
	if hdr != nil {
		mh = nc.scratch[:len(_HPUB_P_)]
	} else {
		mh = nc.scratch[1:len(_HPUB_P_)]
	}
	mh = append(mh, subj...)
	mh = append(mh, ' ')
	if reply != "" {
		mh = append(mh, reply...)
		mh = append(mh, ' ')
	}

	// We could be smarter here, but simple loop is ok,
	// just avoid strconv in fast path.
	// FIXME(dlc) - Find a better way here.
	// msgh = strconv.AppendInt(msgh, int64(len(data)), 10)
	// go 1.14 some values strconv faster, may be able to switch over.

	var b [12]byte
	var i = len(b)

	if hdr != nil {
		if len(hdr) > 0 {
			for l := len(hdr); l > 0; l /= 10 {
				i--
				b[i] = digits[l%10]
			}
		} else {
			i--
			b[i] = digits[0]
		}
		mh = append(mh, b[i:]...)
		mh = append(mh, ' ')
		// reset for below.
		i = len(b)
	}

	if msgSize > 0 {
		for l := msgSize; l > 0; l /= 10 {
			i--
			b[i] = digits[l%10]
		}
	} else {
		i--
		b[i] = digits[0]
	}

	mh = append(mh, b[i:]...)
	mh = append(mh, _CRLF_...)

	if err := nc.bw.appendBufs(mh, hdr, data, _CRLF_BYTES_); err != nil {
		nc.mu.Unlock()
		return err
	}

	nc.OutMsgs++
	nc.OutBytes += uint64(len(data) + len(hdr))

	if len(nc.fch) == 0 {
		nc.kickFlusher()
	}
	nc.mu.Unlock()
	return nil
}

// respHandler is the global response handler. It will look up
// the appropriate channel based on the last token and place
// the message on the channel if possible.
func (nc *Conn) respHandler(m *Msg) {
	nc.mu.Lock()

	// Just return if closed.
	if nc.isClosed() {
		nc.mu.Unlock()
		return
	}

	var mch chan *Msg

	// Grab mch
	rt := nc.respToken(m.Subject)
	if rt != _EMPTY_ {
		mch = nc.respMap[rt]
		// Delete the key regardless, one response only.
		delete(nc.respMap, rt)
	} else if len(nc.respMap) == 1 {
		// If the server has rewritten the subject, the response token (rt)
		// will not match (could be the case with JetStream). If that is the
		// case and there is a single entry, use that.
		for k, v := range nc.respMap {
			mch = v
			delete(nc.respMap, k)
			break
		}
	}
	nc.mu.Unlock()

	// Don't block, let Request timeout instead, mch is
	// buffered and we should delete the key before a
	// second response is processed.
	select {
	case mch <- m:
	default:
		return
	}
}

// Helper to setup and send new request style requests. Return the chan to receive the response.
func (nc *Conn) createNewRequestAndSend(subj string, hdr, data []byte) (chan *Msg, string, error) {
	nc.mu.Lock()
	// Do setup for the new style if needed.
	if nc.respMap == nil {
		nc.initNewResp()
	}
	// Create new literal Inbox and map to a chan msg.
	mch := make(chan *Msg, RequestChanLen)
	respInbox := nc.newRespInbox()
	token := respInbox[nc.respSubLen:]

	nc.respMap[token] = mch
	if nc.respMux == nil {
		// Create the response subscription we will use for all new style responses.
		// This will be on an _INBOX with an additional terminal token. The subscription
		// will be on a wildcard.
		s, err := nc.subscribeLocked(nc.respSub, _EMPTY_, nc.respHandler, nil, false, nil)
		if err != nil {
			nc.mu.Unlock()
			return nil, token, err
		}
		nc.respScanf = strings.Replace(nc.respSub, "*", "%s", -1)
		nc.respMux = s
	}
	nc.mu.Unlock()

	if err := nc.publish(subj, respInbox, hdr, data); err != nil {
		return nil, token, err
	}

	return mch, token, nil
}

// RequestMsg will send a request payload including optional headers and deliver
// the response message, or an error, including a timeout if no message was received properly.
func (nc *Conn) RequestMsg(msg *Msg, timeout time.Duration) (*Msg, error) {
	if msg == nil {
		return nil, ErrInvalidMsg
	}
	hdr, err := msg.headerBytes()
	if err != nil {
		return nil, err
	}

	return nc.request(msg.Subject, hdr, msg.Data, timeout)
}

// Request will send a request payload and deliver the response message,
// or an error, including a timeout if no message was received properly.
func (nc *Conn) Request(subj string, data []byte, timeout time.Duration) (*Msg, error) {
	return nc.request(subj, nil, data, timeout)
}

func (nc *Conn) useOldRequestStyle() bool {
	nc.mu.RLock()
	r := nc.Opts.UseOldRequestStyle
	nc.mu.RUnlock()
	return r
}

func (nc *Conn) request(subj string, hdr, data []byte, timeout time.Duration) (*Msg, error) {
	if nc == nil {
		return nil, ErrInvalidConnection
	}

	var m *Msg
	var err error

	if nc.useOldRequestStyle() {
		m, err = nc.oldRequest(subj, hdr, data, timeout)
	} else {
		m, err = nc.newRequest(subj, hdr, data, timeout)
	}

	// Check for no responder status.
	if err == nil && len(m.Data) == 0 && m.Header.Get(statusHdr) == noResponders {
		m, err = nil, ErrNoResponders
	}
	return m, err
}

func (nc *Conn) newRequest(subj string, hdr, data []byte, timeout time.Duration) (*Msg, error) {
	mch, token, err := nc.createNewRequestAndSend(subj, hdr, data)
	if err != nil {
		return nil, err
	}

	t := globalTimerPool.Get(timeout)
	defer globalTimerPool.Put(t)

	var ok bool
	var msg *Msg

	select {
	case msg, ok = <-mch:
		if !ok {
			return nil, ErrConnectionClosed
		}
	case <-t.C:
		nc.mu.Lock()
		delete(nc.respMap, token)
		nc.mu.Unlock()
		return nil, ErrTimeout
	}

	return msg, nil
}

// oldRequest will create an Inbox and perform a Request() call
// with the Inbox reply and return the first reply received.
// This is optimized for the case of multiple responses.
func (nc *Conn) oldRequest(subj string, hdr, data []byte, timeout time.Duration) (*Msg, error) {
	inbox := nc.NewInbox()
	ch := make(chan *Msg, RequestChanLen)

	s, err := nc.subscribe(inbox, _EMPTY_, nil, ch, true, nil)
	if err != nil {
		return nil, err
	}
	s.AutoUnsubscribe(1)
	defer s.Unsubscribe()

	err = nc.publish(subj, inbox, hdr, data)
	if err != nil {
		return nil, err
	}

	return s.NextMsg(timeout)
}

// InboxPrefix is the prefix for all inbox subjects.
const (
	InboxPrefix    = "_INBOX."
	inboxPrefixLen = len(InboxPrefix)
	replySuffixLen = 8 // Gives us 62^8
	rdigits        = "0123456789ABCDEFGHIJKLMNOPQRSTUVWXYZabcdefghijklmnopqrstuvwxyz"
	base           = 62
)

// NewInbox will return an inbox string which can be used for directed replies from
// subscribers. These are guaranteed to be unique, but can be shared and subscribed
// to by others.
func NewInbox() string {
	var b [inboxPrefixLen + nuidSize]byte
	pres := b[:inboxPrefixLen]
	copy(pres, InboxPrefix)
	ns := b[inboxPrefixLen:]
	copy(ns, nuid.Next())
	return string(b[:])
}

// Create a new inbox that is prefix aware.
func (nc *Conn) NewInbox() string {
	if nc.Opts.InboxPrefix == _EMPTY_ {
		return NewInbox()
	}

	var sb strings.Builder
	sb.WriteString(nc.Opts.InboxPrefix)
	sb.WriteByte('.')
	sb.WriteString(nuid.Next())
	return sb.String()
}

// Function to init new response structures.
func (nc *Conn) initNewResp() {
	nc.respSubPrefix = fmt.Sprintf("%s.", nc.NewInbox())
	nc.respSubLen = len(nc.respSubPrefix)
	nc.respSub = fmt.Sprintf("%s*", nc.respSubPrefix)
	nc.respMap = make(map[string]chan *Msg)
	nc.respRand = rand.New(rand.NewSource(time.Now().UnixNano()))
}

// newRespInbox creates a new literal response subject
// that will trigger the mux subscription handler.
// Lock should be held.
func (nc *Conn) newRespInbox() string {
	if nc.respMap == nil {
		nc.initNewResp()
	}

	var sb strings.Builder
	sb.WriteString(nc.respSubPrefix)

	rn := nc.respRand.Int63()
	for i := 0; i < replySuffixLen; i++ {
		sb.WriteByte(rdigits[rn%base])
		rn /= base
	}

	return sb.String()
}

// NewRespInbox is the new format used for _INBOX.
func (nc *Conn) NewRespInbox() string {
	nc.mu.Lock()
	s := nc.newRespInbox()
	nc.mu.Unlock()
	return s
}

// respToken will return the last token of a literal response inbox
// which we use for the message channel lookup. This needs to do a
// scan to protect itself against the server changing the subject.
// Lock should be held.
func (nc *Conn) respToken(respInbox string) string {
	var token string
	n, err := fmt.Sscanf(respInbox, nc.respScanf, &token)
	if err != nil || n != 1 {
		return ""
	}
	return token
}

// Subscribe will express interest in the given subject. The subject
// can have wildcards.
// There are two type of wildcards: * for partial, and > for full.
// A subscription on subject time.*.east would receive messages sent to time.us.east and time.eu.east.
// A subscription on subject time.us.> would receive messages sent to
// time.us.east and time.us.east.atlanta, while time.us.* would only match time.us.east
// since it can't match more than one token.
// Messages will be delivered to the associated MsgHandler.
func (nc *Conn) Subscribe(subj string, cb MsgHandler) (*Subscription, error) {
	return nc.subscribe(subj, _EMPTY_, cb, nil, false, nil)
}

// ChanSubscribe will express interest in the given subject and place
// all messages received on the channel.
// You should not close the channel until sub.Unsubscribe() has been called.
func (nc *Conn) ChanSubscribe(subj string, ch chan *Msg) (*Subscription, error) {
	return nc.subscribe(subj, _EMPTY_, nil, ch, false, nil)
}

// ChanQueueSubscribe will express interest in the given subject.
// All subscribers with the same queue name will form the queue group
// and only one member of the group will be selected to receive any given message,
// which will be placed on the channel.
// You should not close the channel until sub.Unsubscribe() has been called.
// Note: This is the same than QueueSubscribeSyncWithChan.
func (nc *Conn) ChanQueueSubscribe(subj, group string, ch chan *Msg) (*Subscription, error) {
	return nc.subscribe(subj, group, nil, ch, false, nil)
}

// SubscribeSync will express interest on the given subject. Messages will
// be received synchronously using Subscription.NextMsg().
func (nc *Conn) SubscribeSync(subj string) (*Subscription, error) {
	if nc == nil {
		return nil, ErrInvalidConnection
	}
	mch := make(chan *Msg, nc.Opts.SubChanLen)
	return nc.subscribe(subj, _EMPTY_, nil, mch, true, nil)
}

// QueueSubscribe creates an asynchronous queue subscriber on the given subject.
// All subscribers with the same queue name will form the queue group and
// only one member of the group will be selected to receive any given
// message asynchronously.
func (nc *Conn) QueueSubscribe(subj, queue string, cb MsgHandler) (*Subscription, error) {
	return nc.subscribe(subj, queue, cb, nil, false, nil)
}

// QueueSubscribeSync creates a synchronous queue subscriber on the given
// subject. All subscribers with the same queue name will form the queue
// group and only one member of the group will be selected to receive any
// given message synchronously using Subscription.NextMsg().
func (nc *Conn) QueueSubscribeSync(subj, queue string) (*Subscription, error) {
	mch := make(chan *Msg, nc.Opts.SubChanLen)
	return nc.subscribe(subj, queue, nil, mch, true, nil)
}

// QueueSubscribeSyncWithChan will express interest in the given subject.
// All subscribers with the same queue name will form the queue group
// and only one member of the group will be selected to receive any given message,
// which will be placed on the channel.
// You should not close the channel until sub.Unsubscribe() has been called.
// Note: This is the same than ChanQueueSubscribe.
func (nc *Conn) QueueSubscribeSyncWithChan(subj, queue string, ch chan *Msg) (*Subscription, error) {
	return nc.subscribe(subj, queue, nil, ch, false, nil)
}

// badSubject will do quick test on whether a subject is acceptable.
// Spaces are not allowed and all tokens should be > 0 in len.
func badSubject(subj string) bool {
	if strings.ContainsAny(subj, " \t\r\n") {
		return true
	}
	tokens := strings.Split(subj, ".")
	for _, t := range tokens {
		if len(t) == 0 {
			return true
		}
	}
	return false
}

// badQueue will check a queue name for whitespace.
func badQueue(qname string) bool {
	return strings.ContainsAny(qname, " \t\r\n")
}

// subscribe is the internal subscribe function that indicates interest in a subject.
func (nc *Conn) subscribe(subj, queue string, cb MsgHandler, ch chan *Msg, isSync bool, js *jsSub) (*Subscription, error) {
	if nc == nil {
		return nil, ErrInvalidConnection
	}
	nc.mu.Lock()
	defer nc.mu.Unlock()
	return nc.subscribeLocked(subj, queue, cb, ch, isSync, js)
}

func (nc *Conn) subscribeLocked(subj, queue string, cb MsgHandler, ch chan *Msg, isSync bool, js *jsSub) (*Subscription, error) {
	if nc == nil {
		return nil, ErrInvalidConnection
	}
	if badSubject(subj) {
		return nil, ErrBadSubject
	}
	if queue != _EMPTY_ && badQueue(queue) {
		return nil, ErrBadQueueName
	}

	// Check for some error conditions.
	if nc.isClosed() {
		return nil, ErrConnectionClosed
	}
	if nc.isDraining() {
		return nil, ErrConnectionDraining
	}

	if cb == nil && ch == nil {
		return nil, ErrBadSubscription
	}

	sub := &Subscription{
		Subject: subj,
		Queue:   queue,
		mcb:     cb,
		conn:    nc,
		jsi:     js,
	}
	// Set pending limits.
	if ch != nil {
		sub.pMsgsLimit = cap(ch)
	} else {
		sub.pMsgsLimit = DefaultSubPendingMsgsLimit
	}
	sub.pBytesLimit = DefaultSubPendingBytesLimit

	// If we have an async callback, start up a sub specific
	// Go routine to deliver the messages.
	var sr bool
	if cb != nil {
		sub.typ = AsyncSubscription
		sub.pCond = sync.NewCond(&sub.mu)
		sr = true
	} else if !isSync {
		sub.typ = ChanSubscription
		sub.mch = ch
	} else { // Sync Subscription
		sub.typ = SyncSubscription
		sub.mch = ch
	}

	nc.subsMu.Lock()
	nc.ssid++
	sub.sid = nc.ssid
	nc.subs[sub.sid] = sub
	nc.subsMu.Unlock()

	// Let's start the go routine now that it is fully setup and registered.
	if sr {
		go nc.waitForMsgs(sub)
	}

	// We will send these for all subs when we reconnect
	// so that we can suppress here if reconnecting.
	if !nc.isReconnecting() {
		nc.bw.appendString(fmt.Sprintf(subProto, subj, queue, sub.sid))
		nc.kickFlusher()
	}

	return sub, nil
}

// NumSubscriptions returns active number of subscriptions.
func (nc *Conn) NumSubscriptions() int {
	nc.mu.RLock()
	defer nc.mu.RUnlock()
	return len(nc.subs)
}

// Lock for nc should be held here upon entry
func (nc *Conn) removeSub(s *Subscription) {
	nc.subsMu.Lock()
	delete(nc.subs, s.sid)
	nc.subsMu.Unlock()
	s.mu.Lock()
	defer s.mu.Unlock()
	// Release callers on NextMsg for SyncSubscription only
	if s.mch != nil && s.typ == SyncSubscription {
		close(s.mch)
	}
	s.mch = nil

	// If JS subscription then stop HB timer.
	if jsi := s.jsi; jsi != nil {
		if jsi.hbc != nil {
			jsi.hbc.Stop()
			jsi.hbc = nil
		}
		if jsi.csfct != nil {
			jsi.csfct.Stop()
			jsi.csfct = nil
		}
	}

	// Mark as invalid
	s.closed = true
	if s.pCond != nil {
		s.pCond.Broadcast()
	}
}

// SubscriptionType is the type of the Subscription.
type SubscriptionType int

// The different types of subscription types.
const (
	AsyncSubscription = SubscriptionType(iota)
	SyncSubscription
	ChanSubscription
	NilSubscription
	PullSubscription
)

// Type returns the type of Subscription.
func (s *Subscription) Type() SubscriptionType {
	if s == nil {
		return NilSubscription
	}
	s.mu.Lock()
	defer s.mu.Unlock()
	// Pull subscriptions are really a SyncSubscription and we want this
	// type to be set internally for all delivered messages management, etc..
	// So check when to return PullSubscription to the user.
	if s.jsi != nil && s.jsi.pull {
		return PullSubscription
	}
	return s.typ
}

// IsValid returns a boolean indicating whether the subscription
// is still active. This will return false if the subscription has
// already been closed.
func (s *Subscription) IsValid() bool {
	if s == nil {
		return false
	}
	s.mu.Lock()
	defer s.mu.Unlock()
	return s.conn != nil && !s.closed
}

// Drain will remove interest but continue callbacks until all messages
// have been processed.
//
// For a JetStream subscription, if the library has created the JetStream
// consumer, the library will send a DeleteConsumer request to the server
// when the Drain operation completes. If a failure occurs when deleting
// the JetStream consumer, an error will be reported to the asynchronous
// error callback.
// If you do not wish the JetStream consumer to be automatically deleted,
// ensure that the consumer is not created by the library, which means
// create the consumer with AddConsumer and bind to this consumer.
func (s *Subscription) Drain() error {
	if s == nil {
		return ErrBadSubscription
	}
	s.mu.Lock()
	conn := s.conn
	s.mu.Unlock()
	if conn == nil {
		return ErrBadSubscription
	}
	return conn.unsubscribe(s, 0, true)
}

// Unsubscribe will remove interest in the given subject.
//
// For a JetStream subscription, if the library has created the JetStream
// consumer, it will send a DeleteConsumer request to the server (if the
// unsubscribe itself was successful). If the delete operation fails, the
// error will be returned.
// If you do not wish the JetStream consumer to be automatically deleted,
// ensure that the consumer is not created by the library, which means
// create the consumer with AddConsumer and bind to this consumer (using
// the nats.Bind() option).
func (s *Subscription) Unsubscribe() error {
	if s == nil {
		return ErrBadSubscription
	}
	s.mu.Lock()
	conn := s.conn
	closed := s.closed
	dc := s.jsi != nil && s.jsi.dc
	s.mu.Unlock()
	if conn == nil || conn.IsClosed() {
		return ErrConnectionClosed
	}
	if closed {
		return ErrBadSubscription
	}
	if conn.IsDraining() {
		return ErrConnectionDraining
	}
	err := conn.unsubscribe(s, 0, false)
	if err == nil && dc {
		err = s.deleteConsumer()
	}
	return err
}

// checkDrained will watch for a subscription to be fully drained
// and then remove it.
func (nc *Conn) checkDrained(sub *Subscription) {
	if nc == nil || sub == nil {
		return
	}

	// This allows us to know that whatever we have in the client pending
	// is correct and the server will not send additional information.
	nc.Flush()

	sub.mu.Lock()
	// For JS subscriptions, check if we are going to delete the
	// JS consumer when drain completes.
	dc := sub.jsi != nil && sub.jsi.dc
	sub.mu.Unlock()

	// Once we are here we just wait for Pending to reach 0 or
	// any other state to exit this go routine.
	for {
		// check connection is still valid.
		if nc.IsClosed() {
			return
		}

		// Check subscription state
		sub.mu.Lock()
		conn := sub.conn
		closed := sub.closed
		pMsgs := sub.pMsgs
		sub.mu.Unlock()

		if conn == nil || closed || pMsgs == 0 {
			nc.mu.Lock()
			nc.removeSub(sub)
			nc.mu.Unlock()
			if dc {
				if err := sub.deleteConsumer(); err != nil {
					nc.mu.Lock()
					if errCB := nc.Opts.AsyncErrorCB; errCB != nil {
						nc.ach.push(func() { errCB(nc, sub, err) })
					}
					nc.mu.Unlock()
				}
			}
			return
		}

		time.Sleep(100 * time.Millisecond)
	}
}

// AutoUnsubscribe will issue an automatic Unsubscribe that is
// processed by the server when max messages have been received.
// This can be useful when sending a request to an unknown number
// of subscribers.
func (s *Subscription) AutoUnsubscribe(max int) error {
	if s == nil {
		return ErrBadSubscription
	}
	s.mu.Lock()
	conn := s.conn
	closed := s.closed
	s.mu.Unlock()
	if conn == nil || closed {
		return ErrBadSubscription
	}
	return conn.unsubscribe(s, max, false)
}

// unsubscribe performs the low level unsubscribe to the server.
// Use Subscription.Unsubscribe()
func (nc *Conn) unsubscribe(sub *Subscription, max int, drainMode bool) error {
	var maxStr string
	if max > 0 {
		sub.mu.Lock()
		sub.max = uint64(max)
		if sub.delivered < sub.max {
			maxStr = strconv.Itoa(max)
		}
		sub.mu.Unlock()
	}

	nc.mu.Lock()
	// ok here, but defer is expensive
	defer nc.mu.Unlock()

	if nc.isClosed() {
		return ErrConnectionClosed
	}

	nc.subsMu.RLock()
	s := nc.subs[sub.sid]
	nc.subsMu.RUnlock()
	// Already unsubscribed
	if s == nil {
		return nil
	}

	if maxStr == _EMPTY_ && !drainMode {
		nc.removeSub(s)
	}

	if drainMode {
		go nc.checkDrained(sub)
	}

	// We will send these for all subs when we reconnect
	// so that we can suppress here.
	if !nc.isReconnecting() {
		nc.bw.appendString(fmt.Sprintf(unsubProto, s.sid, maxStr))
		nc.kickFlusher()
	}

	// For JetStream subscriptions cancel the attached context if there is any.
	var cancel func()
	sub.mu.Lock()
	jsi := sub.jsi
	if jsi != nil {
		cancel = jsi.cancel
		jsi.cancel = nil
	}
	sub.mu.Unlock()
	if cancel != nil {
		cancel()
	}

	return nil
}

// NextMsg will return the next message available to a synchronous subscriber
// or block until one is available. An error is returned if the subscription is invalid (ErrBadSubscription),
// the connection is closed (ErrConnectionClosed), the timeout is reached (ErrTimeout),
// or if there were no responders (ErrNoResponders) when used in the context of a request/reply.
func (s *Subscription) NextMsg(timeout time.Duration) (*Msg, error) {
	if s == nil {
		return nil, ErrBadSubscription
	}

	s.mu.Lock()
	err := s.validateNextMsgState(false)
	if err != nil {
		s.mu.Unlock()
		return nil, err
	}

	// snapshot
	mch := s.mch
	s.mu.Unlock()

	var ok bool
	var msg *Msg

	// If something is available right away, let's optimize that case.
	select {
	case msg, ok = <-mch:
		if !ok {
			return nil, s.getNextMsgErr()
		}
		if err := s.processNextMsgDelivered(msg); err != nil {
			return nil, err
		} else {
			return msg, nil
		}
	default:
	}

	// If we are here a message was not immediately available, so lets loop
	// with a timeout.

	t := globalTimerPool.Get(timeout)
	defer globalTimerPool.Put(t)

	select {
	case msg, ok = <-mch:
		if !ok {
			return nil, s.getNextMsgErr()
		}
		if err := s.processNextMsgDelivered(msg); err != nil {
			return nil, err
		}
	case <-t.C:
		return nil, ErrTimeout
	}

	return msg, nil
}

// validateNextMsgState checks whether the subscription is in a valid
// state to call NextMsg and be delivered another message synchronously.
// This should be called while holding the lock.
func (s *Subscription) validateNextMsgState(pullSubInternal bool) error {
	if s.connClosed {
		return ErrConnectionClosed
	}
	if s.mch == nil {
		if s.max > 0 && s.delivered >= s.max {
			return ErrMaxMessages
		} else if s.closed {
			return ErrBadSubscription
		}
	}
	if s.mcb != nil {
		return ErrSyncSubRequired
	}
	if s.sc {
		s.sc = false
		return ErrSlowConsumer
	}
	// Unless this is from an internal call, reject use of this API.
	// Users should use Fetch() instead.
	if !pullSubInternal && s.jsi != nil && s.jsi.pull {
		return ErrTypeSubscription
	}
	return nil
}

// This is called when the sync channel has been closed.
// The error returned will be either connection or subscription
// closed depending on what caused NextMsg() to fail.
func (s *Subscription) getNextMsgErr() error {
	s.mu.Lock()
	defer s.mu.Unlock()
	if s.connClosed {
		return ErrConnectionClosed
	}
	return ErrBadSubscription
}

// processNextMsgDelivered takes a message and applies the needed
// accounting to the stats from the subscription, returning an
// error in case we have the maximum number of messages have been
// delivered already. It should not be called while holding the lock.
func (s *Subscription) processNextMsgDelivered(msg *Msg) error {
	s.mu.Lock()
	nc := s.conn
	max := s.max

	var fcReply string
	// Update some stats.
	s.delivered++
	delivered := s.delivered
	if s.jsi != nil {
		fcReply = s.checkForFlowControlResponse()
	}

	if s.typ == SyncSubscription {
		s.pMsgs--
		s.pBytes -= len(msg.Data)
	}
	s.mu.Unlock()

	if fcReply != _EMPTY_ {
		nc.Publish(fcReply, nil)
	}

	if max > 0 {
		if delivered > max {
			return ErrMaxMessages
		}
		// Remove subscription if we have reached max.
		if delivered == max {
			nc.mu.Lock()
			nc.removeSub(s)
			nc.mu.Unlock()
		}
	}
	if len(msg.Data) == 0 && msg.Header.Get(statusHdr) == noResponders {
		return ErrNoResponders
	}

	return nil
}

// Queued returns the number of queued messages in the client for this subscription.
// DEPRECATED: Use Pending()
func (s *Subscription) QueuedMsgs() (int, error) {
	m, _, err := s.Pending()
	return int(m), err
}

// Pending returns the number of queued messages and queued bytes in the client for this subscription.
func (s *Subscription) Pending() (int, int, error) {
	if s == nil {
		return -1, -1, ErrBadSubscription
	}
	s.mu.Lock()
	defer s.mu.Unlock()
	if s.conn == nil || s.closed {
		return -1, -1, ErrBadSubscription
	}
	if s.typ == ChanSubscription {
		return -1, -1, ErrTypeSubscription
	}
	return s.pMsgs, s.pBytes, nil
}

// MaxPending returns the maximum number of queued messages and queued bytes seen so far.
func (s *Subscription) MaxPending() (int, int, error) {
	if s == nil {
		return -1, -1, ErrBadSubscription
	}
	s.mu.Lock()
	defer s.mu.Unlock()
	if s.conn == nil || s.closed {
		return -1, -1, ErrBadSubscription
	}
	if s.typ == ChanSubscription {
		return -1, -1, ErrTypeSubscription
	}
	return s.pMsgsMax, s.pBytesMax, nil
}

// ClearMaxPending resets the maximums seen so far.
func (s *Subscription) ClearMaxPending() error {
	if s == nil {
		return ErrBadSubscription
	}
	s.mu.Lock()
	defer s.mu.Unlock()
	if s.conn == nil || s.closed {
		return ErrBadSubscription
	}
	if s.typ == ChanSubscription {
		return ErrTypeSubscription
	}
	s.pMsgsMax, s.pBytesMax = 0, 0
	return nil
}

// Pending Limits
const (
	// DefaultSubPendingMsgsLimit will be 512k msgs.
	DefaultSubPendingMsgsLimit = 512 * 1024
	// DefaultSubPendingBytesLimit is 64MB
	DefaultSubPendingBytesLimit = 64 * 1024 * 1024
)

// PendingLimits returns the current limits for this subscription.
// If no error is returned, a negative value indicates that the
// given metric is not limited.
func (s *Subscription) PendingLimits() (int, int, error) {
	if s == nil {
		return -1, -1, ErrBadSubscription
	}
	s.mu.Lock()
	defer s.mu.Unlock()
	if s.conn == nil || s.closed {
		return -1, -1, ErrBadSubscription
	}
	if s.typ == ChanSubscription {
		return -1, -1, ErrTypeSubscription
	}
	return s.pMsgsLimit, s.pBytesLimit, nil
}

// SetPendingLimits sets the limits for pending msgs and bytes for this subscription.
// Zero is not allowed. Any negative value means that the given metric is not limited.
func (s *Subscription) SetPendingLimits(msgLimit, bytesLimit int) error {
	if s == nil {
		return ErrBadSubscription
	}
	s.mu.Lock()
	defer s.mu.Unlock()
	if s.conn == nil || s.closed {
		return ErrBadSubscription
	}
	if s.typ == ChanSubscription {
		return ErrTypeSubscription
	}
	if msgLimit == 0 || bytesLimit == 0 {
		return ErrInvalidArg
	}
	s.pMsgsLimit, s.pBytesLimit = msgLimit, bytesLimit
	return nil
}

// Delivered returns the number of delivered messages for this subscription.
func (s *Subscription) Delivered() (int64, error) {
	if s == nil {
		return -1, ErrBadSubscription
	}
	s.mu.Lock()
	defer s.mu.Unlock()
	if s.conn == nil || s.closed {
		return -1, ErrBadSubscription
	}
	return int64(s.delivered), nil
}

// Dropped returns the number of known dropped messages for this subscription.
// This will correspond to messages dropped by violations of PendingLimits. If
// the server declares the connection a SlowConsumer, this number may not be
// valid.
func (s *Subscription) Dropped() (int, error) {
	if s == nil {
		return -1, ErrBadSubscription
	}
	s.mu.Lock()
	defer s.mu.Unlock()
	if s.conn == nil || s.closed {
		return -1, ErrBadSubscription
	}
	return s.dropped, nil
}

// Respond allows a convenient way to respond to requests in service based subscriptions.
func (m *Msg) Respond(data []byte) error {
	if m == nil || m.Sub == nil {
		return ErrMsgNotBound
	}
	if m.Reply == "" {
		return ErrMsgNoReply
	}
	m.Sub.mu.Lock()
	nc := m.Sub.conn
	m.Sub.mu.Unlock()
	// No need to check the connection here since the call to publish will do all the checking.
	return nc.Publish(m.Reply, data)
}

// RespondMsg allows a convenient way to respond to requests in service based subscriptions that might include headers
func (m *Msg) RespondMsg(msg *Msg) error {
	if m == nil || m.Sub == nil {
		return ErrMsgNotBound
	}
	if m.Reply == "" {
		return ErrMsgNoReply
	}
	msg.Subject = m.Reply
	m.Sub.mu.Lock()
	nc := m.Sub.conn
	m.Sub.mu.Unlock()
	// No need to check the connection here since the call to publish will do all the checking.
	return nc.PublishMsg(msg)
}

// FIXME: This is a hack
// removeFlushEntry is needed when we need to discard queued up responses
// for our pings as part of a flush call. This happens when we have a flush
// call outstanding and we call close.
func (nc *Conn) removeFlushEntry(ch chan struct{}) bool {
	nc.mu.Lock()
	defer nc.mu.Unlock()
	if nc.pongs == nil {
		return false
	}
	for i, c := range nc.pongs {
		if c == ch {
			nc.pongs[i] = nil
			return true
		}
	}
	return false
}

// The lock must be held entering this function.
func (nc *Conn) sendPing(ch chan struct{}) {
	nc.pongs = append(nc.pongs, ch)
	nc.bw.appendString(pingProto)
	// Flush in place.
	nc.bw.flush()
}

// This will fire periodically and send a client origin
// ping to the server. Will also check that we have received
// responses from the server.
func (nc *Conn) processPingTimer() {
	nc.mu.Lock()

	if nc.status != CONNECTED {
		nc.mu.Unlock()
		return
	}

	// Check for violation
	nc.pout++
	if nc.pout > nc.Opts.MaxPingsOut {
		nc.mu.Unlock()
		nc.processOpErr(ErrStaleConnection)
		return
	}

	nc.sendPing(nil)
	nc.ptmr.Reset(nc.Opts.PingInterval)
	nc.mu.Unlock()
}

// FlushTimeout allows a Flush operation to have an associated timeout.
func (nc *Conn) FlushTimeout(timeout time.Duration) (err error) {
	if nc == nil {
		return ErrInvalidConnection
	}
	if timeout <= 0 {
		return ErrBadTimeout
	}

	nc.mu.Lock()
	if nc.isClosed() {
		nc.mu.Unlock()
		return ErrConnectionClosed
	}
	t := globalTimerPool.Get(timeout)
	defer globalTimerPool.Put(t)

	// Create a buffered channel to prevent chan send to block
	// in processPong() if this code here times out just when
	// PONG was received.
	ch := make(chan struct{}, 1)
	nc.sendPing(ch)
	nc.mu.Unlock()

	select {
	case _, ok := <-ch:
		if !ok {
			err = ErrConnectionClosed
		} else {
			close(ch)
		}
	case <-t.C:
		err = ErrTimeout
	}

	if err != nil {
		nc.removeFlushEntry(ch)
	}
	return
}

// RTT calculates the round trip time between this client and the server.
func (nc *Conn) RTT() (time.Duration, error) {
	if nc.IsClosed() {
		return 0, ErrConnectionClosed
	}
	if nc.IsReconnecting() {
		return 0, ErrDisconnected
	}
	start := time.Now()
	if err := nc.FlushTimeout(10 * time.Second); err != nil {
		return 0, err
	}
	return time.Since(start), nil
}

// Flush will perform a round trip to the server and return when it
// receives the internal reply.
func (nc *Conn) Flush() error {
	return nc.FlushTimeout(10 * time.Second)
}

// Buffered will return the number of bytes buffered to be sent to the server.
// FIXME(dlc) take into account disconnected state.
func (nc *Conn) Buffered() (int, error) {
	nc.mu.RLock()
	defer nc.mu.RUnlock()
	if nc.isClosed() || nc.bw == nil {
		return -1, ErrConnectionClosed
	}
	return nc.bw.buffered(), nil
}

// resendSubscriptions will send our subscription state back to the
// server. Used in reconnects
func (nc *Conn) resendSubscriptions() {
	// Since we are going to send protocols to the server, we don't want to
	// be holding the subsMu lock (which is used in processMsg). So copy
	// the subscriptions in a temporary array.
	nc.subsMu.RLock()
	subs := make([]*Subscription, 0, len(nc.subs))
	for _, s := range nc.subs {
		subs = append(subs, s)
	}
	nc.subsMu.RUnlock()
	for _, s := range subs {
		adjustedMax := uint64(0)
		s.mu.Lock()
		if s.max > 0 {
			if s.delivered < s.max {
				adjustedMax = s.max - s.delivered
			}
			// adjustedMax could be 0 here if the number of delivered msgs
			// reached the max, if so unsubscribe.
			if adjustedMax == 0 {
				s.mu.Unlock()
				nc.bw.writeDirect(fmt.Sprintf(unsubProto, s.sid, _EMPTY_))
				continue
			}
		}
		subj, queue, sid := s.Subject, s.Queue, s.sid
		s.mu.Unlock()

		nc.bw.writeDirect(fmt.Sprintf(subProto, subj, queue, sid))
		if adjustedMax > 0 {
			maxStr := strconv.Itoa(int(adjustedMax))
			nc.bw.writeDirect(fmt.Sprintf(unsubProto, sid, maxStr))
		}
	}
}

// This will clear any pending flush calls and release pending calls.
// Lock is assumed to be held by the caller.
func (nc *Conn) clearPendingFlushCalls() {
	// Clear any queued pongs, e.g. pending flush calls.
	for _, ch := range nc.pongs {
		if ch != nil {
			close(ch)
		}
	}
	nc.pongs = nil
}

// This will clear any pending Request calls.
// Lock is assumed to be held by the caller.
func (nc *Conn) clearPendingRequestCalls() {
	if nc.respMap == nil {
		return
	}
	for key, ch := range nc.respMap {
		if ch != nil {
			close(ch)
			delete(nc.respMap, key)
		}
	}
}

// Low level close call that will do correct cleanup and set
// desired status. Also controls whether user defined callbacks
// will be triggered. The lock should not be held entering this
// function. This function will handle the locking manually.
func (nc *Conn) close(status Status, doCBs bool, err error) {
	nc.mu.Lock()
	if nc.isClosed() {
		nc.changeConnStatus(status)
		nc.mu.Unlock()
		return
	}
	nc.changeConnStatus(CLOSED)

	// Kick the Go routines so they fall out.
	nc.kickFlusher()

	// If the reconnect timer is waiting between a reconnect attempt,
	// this will kick it out.
	if nc.rqch != nil {
		close(nc.rqch)
		nc.rqch = nil
	}

	// Clear any queued pongs, e.g. pending flush calls.
	nc.clearPendingFlushCalls()

	// Clear any queued and blocking Requests.
	nc.clearPendingRequestCalls()

	// Stop ping timer if set.
	nc.stopPingTimer()
	nc.ptmr = nil

	// Need to close and set TCP conn to nil if reconnect loop has stopped,
	// otherwise we would incorrectly invoke Disconnect handler (if set)
	// down below.
	if nc.ar && nc.conn != nil {
		nc.conn.Close()
		nc.conn = nil
	} else if nc.conn != nil {
		// Go ahead and make sure we have flushed the outbound
		nc.bw.flush()
		defer nc.conn.Close()
	}

	// Close sync subscriber channels and release any
	// pending NextMsg() calls.
	nc.subsMu.Lock()
	for _, s := range nc.subs {
		s.mu.Lock()

		// Release callers on NextMsg for SyncSubscription only
		if s.mch != nil && s.typ == SyncSubscription {
			close(s.mch)
		}
		s.mch = nil
		// Mark as invalid, for signaling to waitForMsgs
		s.closed = true
		// Mark connection closed in subscription
		s.connClosed = true
		// If we have an async subscription, signals it to exit
		if s.typ == AsyncSubscription && s.pCond != nil {
			s.pCond.Signal()
		}

		s.mu.Unlock()
	}
	nc.subs = nil
	nc.subsMu.Unlock()

	nc.changeConnStatus(status)

	// Perform appropriate callback if needed for a disconnect.
	if doCBs {
		if nc.conn != nil {
			if disconnectedErrCB := nc.Opts.DisconnectedErrCB; disconnectedErrCB != nil {
				nc.ach.push(func() { disconnectedErrCB(nc, err) })
			} else if disconnectedCB := nc.Opts.DisconnectedCB; disconnectedCB != nil {
				nc.ach.push(func() { disconnectedCB(nc) })
			}
		}
		if nc.Opts.ClosedCB != nil {
			nc.ach.push(func() { nc.Opts.ClosedCB(nc) })
		}
	}
	// If this is terminal, then we have to notify the asyncCB handler that
	// it can exit once all async callbacks have been dispatched.
	if status == CLOSED {
		nc.ach.close()
	}
	nc.mu.Unlock()
}

// Close will close the connection to the server. This call will release
// all blocking calls, such as Flush() and NextMsg()
func (nc *Conn) Close() {
	if nc != nil {
		// This will be a no-op if the connection was not websocket.
		// We do this here as opposed to inside close() because we want
		// to do this only for the final user-driven close of the client.
		// Otherwise, we would need to change close() to pass a boolean
		// indicating that this is the case.
		nc.wsClose()
		nc.close(CLOSED, !nc.Opts.NoCallbacksAfterClientClose, nil)
	}
}

// IsClosed tests if a Conn has been closed.
func (nc *Conn) IsClosed() bool {
	nc.mu.RLock()
	defer nc.mu.RUnlock()
	return nc.isClosed()
}

// IsReconnecting tests if a Conn is reconnecting.
func (nc *Conn) IsReconnecting() bool {
	nc.mu.RLock()
	defer nc.mu.RUnlock()
	return nc.isReconnecting()
}

// IsConnected tests if a Conn is connected.
func (nc *Conn) IsConnected() bool {
	nc.mu.RLock()
	defer nc.mu.RUnlock()
	return nc.isConnected()
}

// drainConnection will run in a separate Go routine and will
// flush all publishes and drain all active subscriptions.
func (nc *Conn) drainConnection() {
	// Snapshot subs list.
	nc.mu.Lock()

	// Check again here if we are in a state to not process.
	if nc.isClosed() {
		nc.mu.Unlock()
		return
	}
	if nc.isConnecting() || nc.isReconnecting() {
		nc.mu.Unlock()
		// Move to closed state.
		nc.Close()
		return
	}

	subs := make([]*Subscription, 0, len(nc.subs))
	for _, s := range nc.subs {
		if s == nc.respMux {
			// Skip since might be in use while messages
			// are being processed (can miss responses).
			continue
		}
		subs = append(subs, s)
	}
	errCB := nc.Opts.AsyncErrorCB
	drainWait := nc.Opts.DrainTimeout
	respMux := nc.respMux
	nc.mu.Unlock()

	// for pushing errors with context.
	pushErr := func(err error) {
		nc.mu.Lock()
		nc.err = err
		if errCB != nil {
			nc.ach.push(func() { errCB(nc, nil, err) })
		}
		nc.mu.Unlock()
	}

	// Do subs first, skip request handler if present.
	for _, s := range subs {
		if err := s.Drain(); err != nil {
			// We will notify about these but continue.
			pushErr(err)
		}
	}

	// Wait for the subscriptions to drop to zero.
	timeout := time.Now().Add(drainWait)
	var min int
	if respMux != nil {
		min = 1
	} else {
		min = 0
	}
	for time.Now().Before(timeout) {
		if nc.NumSubscriptions() == min {
			break
		}
		time.Sleep(10 * time.Millisecond)
	}

	// In case there was a request/response handler
	// then need to call drain at the end.
	if respMux != nil {
		if err := respMux.Drain(); err != nil {
			// We will notify about these but continue.
			pushErr(err)
		}
		for time.Now().Before(timeout) {
			if nc.NumSubscriptions() == 0 {
				break
			}
			time.Sleep(10 * time.Millisecond)
		}
	}

	// Check if we timed out.
	if nc.NumSubscriptions() != 0 {
		pushErr(ErrDrainTimeout)
	}

	// Flip State
	nc.mu.Lock()
	nc.changeConnStatus(DRAINING_PUBS)
	nc.mu.Unlock()

	// Do publish drain via Flush() call.
	err := nc.FlushTimeout(5 * time.Second)
	if err != nil {
		pushErr(err)
	}

	// Move to closed state.
	nc.Close()
}

// Drain will put a connection into a drain state. All subscriptions will
// immediately be put into a drain state. Upon completion, the publishers
// will be drained and can not publish any additional messages. Upon draining
// of the publishers, the connection will be closed. Use the ClosedCB()
// option to know when the connection has moved from draining to closed.
//
// See note in Subscription.Drain for JetStream subscriptions.
func (nc *Conn) Drain() error {
	nc.mu.Lock()
	if nc.isClosed() {
		nc.mu.Unlock()
		return ErrConnectionClosed
	}
	if nc.isConnecting() || nc.isReconnecting() {
		nc.mu.Unlock()
		nc.Close()
		return ErrConnectionReconnecting
	}
	if nc.isDraining() {
		nc.mu.Unlock()
		return nil
	}
	nc.changeConnStatus(DRAINING_SUBS)
	go nc.drainConnection()
	nc.mu.Unlock()

	return nil
}

// IsDraining tests if a Conn is in the draining state.
func (nc *Conn) IsDraining() bool {
	nc.mu.RLock()
	defer nc.mu.RUnlock()
	return nc.isDraining()
}

// caller must lock
func (nc *Conn) getServers(implicitOnly bool) []string {
	poolSize := len(nc.srvPool)
	var servers = make([]string, 0)
	for i := 0; i < poolSize; i++ {
		if implicitOnly && !nc.srvPool[i].isImplicit {
			continue
		}
		url := nc.srvPool[i].url
		servers = append(servers, fmt.Sprintf("%s://%s", url.Scheme, url.Host))
	}
	return servers
}

// Servers returns the list of known server urls, including additional
// servers discovered after a connection has been established.  If
// authentication is enabled, use UserInfo or Token when connecting with
// these urls.
func (nc *Conn) Servers() []string {
	nc.mu.RLock()
	defer nc.mu.RUnlock()
	return nc.getServers(false)
}

// DiscoveredServers returns only the server urls that have been discovered
// after a connection has been established. If authentication is enabled,
// use UserInfo or Token when connecting with these urls.
func (nc *Conn) DiscoveredServers() []string {
	nc.mu.RLock()
	defer nc.mu.RUnlock()
	return nc.getServers(true)
}

// Status returns the current state of the connection.
func (nc *Conn) Status() Status {
	nc.mu.RLock()
	defer nc.mu.RUnlock()
	return nc.status
}

// Test if Conn has been closed Lock is assumed held.
func (nc *Conn) isClosed() bool {
	return nc.status == CLOSED
}

// Test if Conn is in the process of connecting
func (nc *Conn) isConnecting() bool {
	return nc.status == CONNECTING
}

// Test if Conn is being reconnected.
func (nc *Conn) isReconnecting() bool {
	return nc.status == RECONNECTING
}

// Test if Conn is connected or connecting.
func (nc *Conn) isConnected() bool {
	return nc.status == CONNECTED || nc.isDraining()
}

// Test if Conn is in the draining state.
func (nc *Conn) isDraining() bool {
	return nc.status == DRAINING_SUBS || nc.status == DRAINING_PUBS
}

// Test if Conn is in the draining state for pubs.
func (nc *Conn) isDrainingPubs() bool {
	return nc.status == DRAINING_PUBS
}

// Stats will return a race safe copy of the Statistics section for the connection.
func (nc *Conn) Stats() Statistics {
	// Stats are updated either under connection's mu or with atomic operations
	// for inbound stats in processMsg().
	nc.mu.Lock()
	stats := Statistics{
		InMsgs:     atomic.LoadUint64(&nc.InMsgs),
		InBytes:    atomic.LoadUint64(&nc.InBytes),
		OutMsgs:    nc.OutMsgs,
		OutBytes:   nc.OutBytes,
		Reconnects: nc.Reconnects,
	}
	nc.mu.Unlock()
	return stats
}

// MaxPayload returns the size limit that a message payload can have.
// This is set by the server configuration and delivered to the client
// upon connect.
func (nc *Conn) MaxPayload() int64 {
	nc.mu.RLock()
	defer nc.mu.RUnlock()
	return nc.info.MaxPayload
}

// HeadersSupported will return if the server supports headers
func (nc *Conn) HeadersSupported() bool {
	nc.mu.RLock()
	defer nc.mu.RUnlock()
	return nc.info.Headers
}

// AuthRequired will return if the connected server requires authorization.
func (nc *Conn) AuthRequired() bool {
	nc.mu.RLock()
	defer nc.mu.RUnlock()
	return nc.info.AuthRequired
}

// TLSRequired will return if the connected server requires TLS connections.
func (nc *Conn) TLSRequired() bool {
	nc.mu.RLock()
	defer nc.mu.RUnlock()
	return nc.info.TLSRequired
}

// Barrier schedules the given function `f` to all registered asynchronous
// subscriptions.
// Only the last subscription to see this barrier will invoke the function.
// If no subscription is registered at the time of this call, `f()` is invoked
// right away.
// ErrConnectionClosed is returned if the connection is closed prior to
// the call.
func (nc *Conn) Barrier(f func()) error {
	nc.mu.Lock()
	if nc.isClosed() {
		nc.mu.Unlock()
		return ErrConnectionClosed
	}
	nc.subsMu.Lock()
	// Need to figure out how many non chan subscriptions there are
	numSubs := 0
	for _, sub := range nc.subs {
		if sub.typ == AsyncSubscription {
			numSubs++
		}
	}
	if numSubs == 0 {
		nc.subsMu.Unlock()
		nc.mu.Unlock()
		f()
		return nil
	}
	barrier := &barrierInfo{refs: int64(numSubs), f: f}
	for _, sub := range nc.subs {
		sub.mu.Lock()
		if sub.mch == nil {
			msg := &Msg{barrier: barrier}
			// Push onto the async pList
			if sub.pTail != nil {
				sub.pTail.next = msg
			} else {
				sub.pHead = msg
				sub.pCond.Signal()
			}
			sub.pTail = msg
		}
		sub.mu.Unlock()
	}
	nc.subsMu.Unlock()
	nc.mu.Unlock()
	return nil
}

// GetClientIP returns the client IP as known by the server.
// Supported as of server version 2.1.6.
func (nc *Conn) GetClientIP() (net.IP, error) {
	nc.mu.RLock()
	defer nc.mu.RUnlock()
	if nc.isClosed() {
		return nil, ErrConnectionClosed
	}
	if nc.info.ClientIP == "" {
		return nil, ErrClientIPNotSupported
	}
	ip := net.ParseIP(nc.info.ClientIP)
	return ip, nil
}

// GetClientID returns the client ID assigned by the server to which
// the client is currently connected to. Note that the value may change if
// the client reconnects.
// This function returns ErrClientIDNotSupported if the server is of a
// version prior to 1.2.0.
func (nc *Conn) GetClientID() (uint64, error) {
	nc.mu.RLock()
	defer nc.mu.RUnlock()
	if nc.isClosed() {
		return 0, ErrConnectionClosed
	}
	if nc.info.CID == 0 {
		return 0, ErrClientIDNotSupported
	}
	return nc.info.CID, nil
}

<<<<<<< HEAD
func (nc *Conn) RegisterStatusChangeListener(status Status, ch chan struct{}) {
	nc.mu.Lock()
	defer nc.mu.Unlock()
	if nc.statListeners == nil {
		nc.statListeners = make(map[Status][]chan struct{})
	}
	if _, ok := nc.statListeners[status]; !ok {
		nc.statListeners[status] = make([]chan struct{}, 0)
=======
// StatusChanged returns a channel on which given list of connection status changes will be reported.
// If no statuses are provided, defaults will be used: CONNECTED, RECONNECTING, DISCONNECTED, CLOSED.
func (nc *Conn) StatusChanged(statuses ...Status) chan Status {
	if len(statuses) == 0 {
		statuses = []Status{CONNECTED, RECONNECTING, DISCONNECTED, CLOSED}
	}
	ch := make(chan Status)
	for _, s := range statuses {
		nc.registerStatusChangeListener(s, ch)
	}
	return ch
}

// registerStatusChangeListener registers a channel waiting for a specific status change event.
// Status change events are non-blocking - if no receiver is waiting for the status change,
// it will not be sent on the channel. Closed channels are ignored.
func (nc *Conn) registerStatusChangeListener(status Status, ch chan Status) {
	nc.mu.Lock()
	defer nc.mu.Unlock()
	if nc.statListeners == nil {
		nc.statListeners = make(map[Status][]chan Status)
	}
	if _, ok := nc.statListeners[status]; !ok {
		nc.statListeners[status] = make([]chan Status, 0)
>>>>>>> e17cf6a2
	}
	nc.statListeners[status] = append(nc.statListeners[status], ch)
}

// sendStatusEvent sends connection status event to all channels.
// If channel is closed, or there is no listener, sendStatusEvent
// will not block. Lock should be held entering.
func (nc *Conn) sendStatusEvent(s Status) {
Loop:
	for i := 0; i < len(nc.statListeners[s]); i++ {
		// make sure channel is not closed
		select {
		case <-nc.statListeners[s][i]:
			// if chan is closed, remove it
			nc.statListeners[s][i] = nc.statListeners[s][len(nc.statListeners[s])-1]
			nc.statListeners[s] = nc.statListeners[s][:len(nc.statListeners[s])-1]
			i--
			continue Loop
		default:
		}
		// only send event if someone's listening
		select {
<<<<<<< HEAD
		case nc.statListeners[s][i] <- struct{}{}:
=======
		case nc.statListeners[s][i] <- s:
>>>>>>> e17cf6a2
		default:
		}
	}
}

// changeConnStatus changes connections status and sends events
// to all listeners. Lock should be held entering.
func (nc *Conn) changeConnStatus(status Status) {
	if nc == nil {
		return
	}
	nc.sendStatusEvent(status)
	nc.status = status
}

// NkeyOptionFromSeed will load an nkey pair from a seed file.
// It will return the NKey Option and will handle
// signing of nonce challenges from the server. It will take
// care to not hold keys in memory and to wipe memory.
func NkeyOptionFromSeed(seedFile string) (Option, error) {
	kp, err := nkeyPairFromSeedFile(seedFile)
	if err != nil {
		return nil, err
	}
	// Wipe our key on exit.
	defer kp.Wipe()

	pub, err := kp.PublicKey()
	if err != nil {
		return nil, err
	}
	if !nkeys.IsValidPublicUserKey(pub) {
		return nil, fmt.Errorf("nats: Not a valid nkey user seed")
	}
	sigCB := func(nonce []byte) ([]byte, error) {
		return sigHandler(nonce, seedFile)
	}
	return Nkey(string(pub), sigCB), nil
}

// Just wipe slice with 'x', for clearing contents of creds or nkey seed file.
func wipeSlice(buf []byte) {
	for i := range buf {
		buf[i] = 'x'
	}
}

func userFromFile(userFile string) (string, error) {
	path, err := expandPath(userFile)
	if err != nil {
		return _EMPTY_, fmt.Errorf("nats: %w", err)
	}

	contents, err := os.ReadFile(path)
	if err != nil {
		return _EMPTY_, fmt.Errorf("nats: %w", err)
	}
	defer wipeSlice(contents)
	return nkeys.ParseDecoratedJWT(contents)
}

func homeDir() (string, error) {
	if runtime.GOOS == "windows" {
		homeDrive, homePath := os.Getenv("HOMEDRIVE"), os.Getenv("HOMEPATH")
		userProfile := os.Getenv("USERPROFILE")

		var home string
		if homeDrive == "" || homePath == "" {
			if userProfile == "" {
				return _EMPTY_, errors.New("nats: failed to get home dir, require %HOMEDRIVE% and %HOMEPATH% or %USERPROFILE%")
			}
			home = userProfile
		} else {
			home = filepath.Join(homeDrive, homePath)
		}

		return home, nil
	}

	home := os.Getenv("HOME")
	if home == "" {
		return _EMPTY_, errors.New("nats: failed to get home dir, require $HOME")
	}
	return home, nil
}

func expandPath(p string) (string, error) {
	p = os.ExpandEnv(p)

	if !strings.HasPrefix(p, "~") {
		return p, nil
	}

	home, err := homeDir()
	if err != nil {
		return _EMPTY_, err
	}

	return filepath.Join(home, p[1:]), nil
}

func nkeyPairFromSeedFile(seedFile string) (nkeys.KeyPair, error) {
	contents, err := os.ReadFile(seedFile)
	if err != nil {
		return nil, fmt.Errorf("nats: %w", err)
	}
	defer wipeSlice(contents)
	return nkeys.ParseDecoratedNKey(contents)
}

// Sign authentication challenges from the server.
// Do not keep private seed in memory.
func sigHandler(nonce []byte, seedFile string) ([]byte, error) {
	kp, err := nkeyPairFromSeedFile(seedFile)
	if err != nil {
		return nil, fmt.Errorf("unable to extract key pair from file %q: %w", seedFile, err)
	}
	// Wipe our key on exit.
	defer kp.Wipe()

	sig, _ := kp.Sign(nonce)
	return sig, nil
}

type timeoutWriter struct {
	timeout time.Duration
	conn    net.Conn
	err     error
}

// Write implements the io.Writer interface.
func (tw *timeoutWriter) Write(p []byte) (int, error) {
	if tw.err != nil {
		return 0, tw.err
	}

	var n int
	tw.conn.SetWriteDeadline(time.Now().Add(tw.timeout))
	n, tw.err = tw.conn.Write(p)
	tw.conn.SetWriteDeadline(time.Time{})
	return n, tw.err
}<|MERGE_RESOLUTION|>--- conflicted
+++ resolved
@@ -541,11 +541,7 @@
 	pongs         []chan struct{}
 	scratch       [scratchSize]byte
 	status        Status
-<<<<<<< HEAD
-	statListeners map[Status][]chan struct{}
-=======
 	statListeners map[Status][]chan Status
->>>>>>> e17cf6a2
 	initc         bool // true if the connection is performing the initial connect
 	err           error
 	ps            *parseState
@@ -2763,7 +2759,7 @@
 		nc.bw.doneWithPending()
 
 		// This is where we are truly connected.
-		nc.changeConnStatus(CONNECTED)
+		nc.status = CONNECTED
 
 		// If we are here with a retry on failed connect, indicate that the
 		// initial connect is now complete.
@@ -5007,11 +5003,11 @@
 func (nc *Conn) close(status Status, doCBs bool, err error) {
 	nc.mu.Lock()
 	if nc.isClosed() {
-		nc.changeConnStatus(status)
+		nc.status = status
 		nc.mu.Unlock()
 		return
 	}
-	nc.changeConnStatus(CLOSED)
+	nc.status = CLOSED
 
 	// Kick the Go routines so they fall out.
 	nc.kickFlusher()
@@ -5460,16 +5456,6 @@
 	return nc.info.CID, nil
 }
 
-<<<<<<< HEAD
-func (nc *Conn) RegisterStatusChangeListener(status Status, ch chan struct{}) {
-	nc.mu.Lock()
-	defer nc.mu.Unlock()
-	if nc.statListeners == nil {
-		nc.statListeners = make(map[Status][]chan struct{})
-	}
-	if _, ok := nc.statListeners[status]; !ok {
-		nc.statListeners[status] = make([]chan struct{}, 0)
-=======
 // StatusChanged returns a channel on which given list of connection status changes will be reported.
 // If no statuses are provided, defaults will be used: CONNECTED, RECONNECTING, DISCONNECTED, CLOSED.
 func (nc *Conn) StatusChanged(statuses ...Status) chan Status {
@@ -5494,7 +5480,6 @@
 	}
 	if _, ok := nc.statListeners[status]; !ok {
 		nc.statListeners[status] = make([]chan Status, 0)
->>>>>>> e17cf6a2
 	}
 	nc.statListeners[status] = append(nc.statListeners[status], ch)
 }
@@ -5517,11 +5502,7 @@
 		}
 		// only send event if someone's listening
 		select {
-<<<<<<< HEAD
-		case nc.statListeners[s][i] <- struct{}{}:
-=======
 		case nc.statListeners[s][i] <- s:
->>>>>>> e17cf6a2
 		default:
 		}
 	}
